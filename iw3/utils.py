--- conflicted
+++ resolved
@@ -619,28 +619,6 @@
                     src_queue.append((x, pts))
 
         if flush:
-<<<<<<< HEAD
-            return _postprocess(
-                None, None,
-                dequeue_ticket_id=dequeue_ticket_id,
-                flush=flush,
-                device=args.state["device"],
-                stream=stream
-            )
-
-        with depth_lock:
-            depths = depth_model.infer(x, tta=args.tta, low_vram=args.low_vram,
-                                       enable_amp=not args.disable_amp,
-                                       edge_dilation=args.edge_dilation,
-                                       depth_aa=args.depth_aa)
-        reset_ema = [t in segment_pts for t in pts]
-        return _postprocess(
-            depths, reset_ema,
-            dequeue_ticket_id=dequeue_ticket_id,
-            flush=flush,
-            device=x.device,
-            stream=stream)
-=======
             return None, dequeue_ticket_id
         else:
             with depth_lock:
@@ -648,9 +626,7 @@
                                                 enable_amp=not args.disable_amp,
                                                 edge_dilation=args.edge_dilation,
                                                 depth_aa=args.depth_aa)
-
             return depth_batch, dequeue_ticket_id
->>>>>>> f3b8e769
 
     @torch.inference_mode()
     def _cuda_stream_wrapper(preprocess_args):
