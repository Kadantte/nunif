import os
from os import path
import warnings
import numpy as np
import torch
import torch.nn.functional as F
from torchvision.transforms import functional as TF, InterpolationMode
import argparse
from concurrent.futures import ThreadPoolExecutor as PoolExecutor
import threading
import math
from tqdm import tqdm
from PIL import Image
from nunif.initializer import gc_collect
from nunif.utils.image_loader import ImageLoader
from nunif.utils.pil_io import load_image_simple
import nunif.utils.shot_boundary_detection as SBD
from nunif.models import load_model, compile_model
import nunif.utils.video as VU
from nunif.utils.ui import is_image, is_video, is_text, is_output_dir, make_parent_dir, list_subdir, TorchHubDir
from nunif.utils.ticket_lock import TicketLock
from nunif.device import create_device, device_is_cuda, mps_is_available, xpu_is_available
from nunif.models.data_parallel import DeviceSwitchInference
from . import export_config
from .dilation import dilate_edge
from .forward_warp import apply_divergence_forward_warp
from .anaglyph import apply_anaglyph_redcyan
from .mapper import get_mapper, resolve_mapper_name
from .depth_model_factory import create_depth_model
from .base_depth_model import BaseDepthModel
from .equirectangular import equirectangular_projection
from .backward_warp import (
    apply_divergence_grid_sample,
    apply_divergence_nn_LR,
)

HUB_MODEL_DIR = path.join(path.dirname(__file__), "pretrained_models", "hub")

ROW_FLOW_V2_URL = "https://github.com/nagadomi/nunif/releases/download/0.0.0/iw3_row_flow_v2_20240130.pth"
ROW_FLOW_V3_URL = "https://github.com/nagadomi/nunif/releases/download/0.0.0/iw3_row_flow_v3_20240423.pth"
ROW_FLOW_V3_SYM_URL = "https://github.com/nagadomi/nunif/releases/download/0.0.0/iw3_row_flow_v3_sym_20240424.pth"

ROW_FLOW_V4_D1_URL = "models/row_flow_v4_rev16/sbs.row_flow_v4.left.pth"
MLBW_L2_D1_URL = "models/mlbw_l2_rev16/sbs.mlbw.left.pth"
MLBW_L4_D1_URL = "models/mlbw_l4_rev16/sbs.mlbw.left.pth"

MLBW_L2_D2_URL = "models/mlbw_l2_d2_rev16/sbs.mlbw.left.pth"
MLBW_L4_D2_URL = "models/mlbw_l4_d2_rev16/sbs.mlbw.left.pth"


ROW_FLOW_V2_MAX_DIVERGENCE = 2.5
ROW_FLOW_V3_MAX_DIVERGENCE = 5.0
ROW_FLOW_V2_AUTO_STEP_DIVERGENCE = 2.0
ROW_FLOW_V3_AUTO_STEP_DIVERGENCE = 4.0
IMAGE_IO_QUEUE_MAX = 100


def chunks(array, n):
    for i in range(0, len(array), n):
        yield array[i:i + n]


def to_pil_image(x):
    # x is already clipped to 0-1
    assert x.dtype in {torch.float32, torch.float16}
    x = TF.to_pil_image((x * 255).round_().to(torch.uint8).cpu())
    return x


def apply_rgbd(im, depth, mapper):
    height, width = im.shape[-2:]
    left_eye = im
    if mapper is not None:
        depth = get_mapper(mapper)(depth)

    if depth.ndim == 3:
        right_eye = F.interpolate(depth.unsqueeze(0), (height, width),
                                  mode="bicubic", antialias=True).squeeze(0)
    else:
        right_eye = F.interpolate(depth, (height, width),
                                  mode="bicubic", antialias=True)

    right_eye = right_eye.expand_as(left_eye)
    return left_eye, right_eye


# Filename suffix for VR Player's video format detection
# LRF: full left-right 3D video
FULL_SBS_SUFFIX = "_LRF_Full_SBS"
HALF_SBS_SUFFIX = "_LR"
FULL_TB_SUFFIX = "_TBF_fulltb"
HALF_TB_SUFFIX = "_TB"
CROSS_EYED_SUFFIX = "_RLF_cross"
RGBD_SUFFIX = "_RGBD"  # TODO
HALF_RGBD_SUFFIX = "_HRGBD"  # TODO

VR180_SUFFIX = "_180x180_LR"
ANAGLYPH_SUFFIX = "_redcyan"
DEBUG_SUFFIX = "_debug"

# SMB Invalid characters
# Linux SMB replaces file names with random strings if they contain these invalid characters
# So need to remove these for the filenaming rules.
SMB_INVALID_CHARS = '\\/:*?"<>|'


def make_output_filename(input_filename, args, video=False):
    basename = path.splitext(path.basename(input_filename))[0]
    basename = basename.translate({ord(c): ord("_") for c in SMB_INVALID_CHARS})
    if args.vr180:
        auto_detect_suffix = VR180_SUFFIX
    elif args.half_sbs:
        auto_detect_suffix = HALF_SBS_SUFFIX
    elif args.tb:
        auto_detect_suffix = FULL_TB_SUFFIX
    elif args.half_tb:
        auto_detect_suffix = HALF_TB_SUFFIX
    elif args.cross_eyed:
        auto_detect_suffix = CROSS_EYED_SUFFIX
    elif args.anaglyph:
        auto_detect_suffix = ANAGLYPH_SUFFIX + f"_{args.anaglyph}"
    elif args.rgbd:
        auto_detect_suffix = RGBD_SUFFIX
    elif args.half_rgbd:
        auto_detect_suffix = HALF_RGBD_SUFFIX
    elif args.debug_depth:
        auto_detect_suffix = DEBUG_SUFFIX
    else:
        auto_detect_suffix = FULL_SBS_SUFFIX

    def to_deciaml(f, scale, zfill=0):
        s = str(int(f * scale))
        if zfill:
            s = s.zfill(zfill)
        return s

    if args.metadata == "filename":
        if args.resolution:
            resolution = f"{args.resolution}_"
        else:
            resolution = ""
        if args.tta:
            tta = "TTA_"
        else:
            tta = ""
        if args.ema_normalize and video:
            ema = f"_ema{to_deciaml(args.ema_decay, 100, 2)}"
        else:
            ema = ""
        metadata = (f"_{args.depth_model}_{resolution}{tta}{args.method}_"
                    f"d{to_deciaml(args.divergence, 10, 2)}_c{to_deciaml(args.convergence, 10, 2)}_"
                    f"di{args.edge_dilation}_fs{args.foreground_scale}_ipd{to_deciaml(args.ipd_offset, 1)}{ema}")
    else:
        metadata = ""

    return basename + metadata + auto_detect_suffix + (args.video_extension if video else get_image_ext(args.format))


def make_video_codec_option(args):
    if args.video_codec in {"libx264", "libx265", "hevc_nvenc", "h264_nvenc"}:
        options = {"preset": args.preset, "crf": str(args.crf)}

        if args.tune:
            options["tune"] = ",".join(set(args.tune))

        if args.profile_level:
            options["level"] = str(int(float(args.profile_level) * 10))

        if args.video_codec == "libx265":
            x265_params = ["log-level=warning", "high-tier=enabled"]
            if args.profile_level:
                x265_params.append(f"level-idc={int(float(args.profile_level) * 10)}")
            options["x265-params"] = ":".join(x265_params)
        elif args.video_codec == "libx264":
            # TODO:
            # if args.tb or args.half_tb:
            #    options["x264-params"] = "frame-packing=4"
            if args.half_sbs:
                options["x264-params"] = "frame-packing=3"
        elif args.video_codec in {"hevc_nvenc", "h264_nvenc"}:
            options["rc"] = "constqp"
            options["qp"] = str(args.crf)
            if torch.cuda.is_available() and args.gpu[0] >= 0:
                options["gpu"] = str(args.gpu[0])
    elif args.video_codec == "libopenh264":
        # NOTE: It seems libopenh264 does not support most options.
        options = {"b": args.video_bitrate}
    else:
        options = {}

    return options


def get_image_ext(format):
    if format == "png":
        return ".png"
    elif format == "webp":
        return ".webp"
    elif format == "jpeg":
        return ".jpg"
    else:
        raise NotImplementedError(format)


def save_image(im, output_filename, format="png", png_info=None):
    if format == "png":
        options = {
            "compress_level": 6,
            "pnginfo": png_info,
        }
    elif format == "webp":
        options = {
            "quality": 95,
            "method": 4,
            "lossless": True
        }
    elif format == "jpeg":
        options = {
            "quality": 95,
            "subsampling": "4:2:0",
        }
    else:
        raise NotImplementedError(format)

    im.save(output_filename, format=format, **options)


def preprocess_image(x, args):
    if args.rotate_left:
        x = torch.rot90(x, 1, (-2, -1))
    elif args.rotate_right:
        x = torch.rot90(x, 3, (-2, -1))

    h, w = x.shape[-2:]
    new_w, new_h = w, h
    if args.max_output_height is not None and new_h > args.max_output_height:
        new_w = int(args.max_output_height / new_h * new_w)
        new_h = args.max_output_height
        # only apply max height
    if new_w != w or new_h != h:
        new_h -= new_h % 2
        new_w -= new_w % 2
        if x.ndim == 3:
            x = F.interpolate(x.unsqueeze(0), (new_h, new_w),
                              mode="bicubic", antialias=True, align_corners=True).squeeze(0)
        elif x.ndim == 4:
            x = F.interpolate(x, (new_h, new_w),
                              mode="bicubic", antialias=True, align_corners=True)

        x = torch.clamp(x, 0, 1)

    return x


def apply_divergence(depth, im, args, side_model):
    batch = True
    if depth.ndim != 4:
        # CHW
        depth = depth.unsqueeze(0)
        im = im.unsqueeze(0)
        batch = False
    else:
        # BCHW
        pass

    if args.method in {"grid_sample", "backward"}:
        depth = get_mapper(args.mapper)(depth)
        left_eye, right_eye = apply_divergence_grid_sample(
            im, depth,
            args.divergence, convergence=args.convergence,
            synthetic_view=args.synthetic_view)
    elif args.method in {"forward", "forward_fill"}:
        depth = get_mapper(args.mapper)(depth)
        left_eye, right_eye = apply_divergence_forward_warp(
            im, depth,
            args.divergence, convergence=args.convergence,
            method=args.method, synthetic_view=args.synthetic_view,
            inpaint_model=args.state["inpaint_model"])
    else:
        if args.stereo_width is not None:
            # NOTE: use src aspect ratio instead of depth aspect ratio
            H, W = im.shape[2:]
            stereo_width = min(W, args.stereo_width)
            if depth.shape[3] != stereo_width:
                new_w = stereo_width
                new_h = int(H * (stereo_width / W))
                depth = F.interpolate(depth, size=(new_h, new_w),
                                      mode="bilinear", align_corners=True, antialias=True)
                depth = torch.clamp(depth, 0, 1)
        left_eye, right_eye = apply_divergence_nn_LR(
            side_model, im, depth,
            args.divergence, args.convergence, args.warp_steps,
            mapper=args.mapper,
            synthetic_view=args.synthetic_view,
            preserve_screen_border=args.preserve_screen_border,
            enable_amp=not args.disable_amp)

    if not batch:
        left_eye = left_eye.squeeze(0)
        right_eye = right_eye.squeeze(0)

    return left_eye, right_eye


def postprocess_padding(left_eye, right_eye, pad, pad_mode):
    assert pad_mode in {"tblr", "tb", "lr", "16:9"}
    if pad_mode in {"tblr", "tb", "lr"}:
        pad_h = pad_w = 0
        if "tb" in pad_mode:
            pad_h = round(left_eye.shape[1] * pad) // 2
        if "lr" in pad_mode:
            pad_w = round(left_eye.shape[2] * pad) // 2
        left_eye = TF.pad(left_eye, (pad_w, pad_h, pad_w, pad_h), padding_mode="constant")
        right_eye = TF.pad(right_eye, (pad_w, pad_h, pad_w, pad_h), padding_mode="constant")
    elif pad_mode == "16:9":
        # fit to 16:9
        # pad size is ignored
        eps = 1e-3
        target_ratio = 16 / 9
        height, width = left_eye.shape[1:]
        current_ratio = width / height
        if abs(target_ratio - current_ratio) > eps:
            pad_h = pad_w = 0
            if current_ratio > target_ratio:
                # pad top-bottom
                target_height = round(width / target_ratio)
                pad_h = (target_height - height) // 2
            else:
                # pad left-right
                target_width = round(height * target_ratio)
                pad_w = (target_width - width) // 2
            left_eye = TF.pad(left_eye, (pad_w, pad_h, pad_w, pad_h), padding_mode="constant")
            right_eye = TF.pad(right_eye, (pad_w, pad_h, pad_w, pad_h), padding_mode="constant")
    return left_eye, right_eye


def postprocess_image(left_eye, right_eye, args):
    # CHW
    ipd_pad = int(abs(args.ipd_offset) * 0.01 * left_eye.shape[2])
    ipd_pad -= ipd_pad % 2
    if ipd_pad > 0 and not (args.rgbd or args.half_rgbd):
        pad_o, pad_i = (ipd_pad * 2, ipd_pad) if args.ipd_offset > 0 else (ipd_pad, ipd_pad * 2)
        left_eye = TF.pad(left_eye, (pad_o, 0, pad_i, 0), padding_mode="constant")
        right_eye = TF.pad(right_eye, (pad_i, 0, pad_o, 0), padding_mode="constant")

    if args.pad is not None or args.pad_mode == "16:9":
        left_eye, right_eye = postprocess_padding(left_eye, right_eye, pad=args.pad, pad_mode=args.pad_mode)
    if args.vr180:
        left_eye = equirectangular_projection(left_eye, device=left_eye.device)
        right_eye = equirectangular_projection(right_eye, device=right_eye.device)
    elif args.half_sbs or args.half_rgbd:
        left_eye = TF.resize(left_eye, (left_eye.shape[1], left_eye.shape[2] // 2),
                             interpolation=InterpolationMode.BICUBIC, antialias=True)
        right_eye = TF.resize(right_eye, (right_eye.shape[1], right_eye.shape[2] // 2),
                              interpolation=InterpolationMode.BICUBIC, antialias=True)
    elif args.half_tb:
        left_eye = TF.resize(left_eye, (left_eye.shape[1] // 2, left_eye.shape[2]),
                             interpolation=InterpolationMode.BICUBIC, antialias=True)
        right_eye = TF.resize(right_eye, (right_eye.shape[1] // 2, right_eye.shape[2]),
                              interpolation=InterpolationMode.BICUBIC, antialias=True)

    if args.anaglyph is not None:
        # Anaglyph
        sbs = apply_anaglyph_redcyan(left_eye, right_eye, args.anaglyph)
    elif args.tb or args.half_tb:
        # TopBottom
        sbs = torch.cat([left_eye, right_eye], dim=1)
        sbs = torch.clamp(sbs, 0., 1.)
    elif args.cross_eyed:
        # Reverse SideBySide
        sbs = torch.cat([right_eye, left_eye], dim=2)
        sbs = torch.clamp(sbs, 0., 1.)
    else:
        # SideBySide or RGBD
        sbs = torch.cat([left_eye, right_eye], dim=2)
        sbs = torch.clamp(sbs, 0., 1.)

    h, w = sbs.shape[1:]
    new_w, new_h = w, h
    if args.max_output_height is not None and new_h > args.max_output_height:
        if args.keep_aspect_ratio:
            new_w = int(args.max_output_height / new_h * new_w)
        new_h = args.max_output_height
    if args.max_output_width is not None and new_w > args.max_output_width:
        if args.keep_aspect_ratio:
            new_h = int(args.max_output_width / new_w * new_h)
        new_w = args.max_output_width
    if new_w != w or new_h != h:
        new_h -= new_h % 2
        new_w -= new_w % 2
        sbs = TF.resize(sbs, (new_h, new_w),
                        interpolation=InterpolationMode.BICUBIC, antialias=True)
        sbs = torch.clamp(sbs, 0, 1)
    return sbs


def debug_depth_image(depth, args):
    depth = depth.float()
    mean_depth, std_depth = depth.mean().item(), depth.std().item()
    depth2 = get_mapper(args.mapper)(depth)
    out = torch.cat([depth, depth2], dim=2).cpu()
    out = out.repeat((3, 1, 1))
    # gc = ImageDraw.Draw(out)
    # gc.text((16, 16), (f"min={round(float(depth_min), 4)}\n"
    #                    f"max={round(float(depth_max), 4)}\n"
    #                    f"mean={round(float(mean_depth), 4)}\n"
    #                    f"std={round(float(std_depth), 4)}"), "gray")

    return out


def process_image(x, args, depth_model, side_model):
    assert depth_model.get_ema_buffer_size() == 1
    with torch.inference_mode():
        x = preprocess_image(x, args)
        depth = depth_model.infer(x, tta=args.tta, low_vram=args.low_vram,
                                  enable_amp=not args.disable_amp,
                                  edge_dilation=args.edge_dilation,
                                  depth_aa=args.depth_aa)
        depth = depth_model.minmax_normalize_chw(depth)

        if args.debug_depth:
            return debug_depth_image(depth, args)
        elif args.rgbd or args.half_rgbd:
            left_eye, right_eye = apply_rgbd(x, depth, mapper=args.mapper)
            sbs = postprocess_image(left_eye, right_eye, args)
            return sbs
        else:
            left_eye, right_eye = apply_divergence(depth, x, args, side_model)
            sbs = postprocess_image(left_eye, right_eye, args)
            return sbs


def process_images(files, output_dir, args, depth_model, side_model, title=None):
    # disable ema minmax for each process
    depth_model.disable_ema()
    os.makedirs(output_dir, exist_ok=True)

    if args.resume:
        # skip existing output files
        remaining_files = []
        existing_files = []
        for fn in files:
            output_filename = path.join(
                output_dir,
                make_output_filename(path.basename(fn), args, video=False))
            if not path.exists(output_filename):
                remaining_files.append(fn)
            else:
                existing_files.append(fn)
        if existing_files:
            # The last file may be corrupt, so process it again
            remaining_files.insert(0, existing_files[0])
        files = remaining_files

    loader = ImageLoader(
        files=files,
        load_func=load_image_simple,
        load_func_kwargs={"color": "rgb", "exif_transpose": not args.disable_exif_transpose})
    futures = []
    tqdm_fn = args.state["tqdm_fn"] or tqdm
    pbar = tqdm_fn(ncols=80, total=len(files), desc=title)
    stop_event = args.state["stop_event"]
    suspend_event = args.state["suspend_event"]

    max_workers = max(args.max_workers, 8)
    with PoolExecutor(max_workers=max_workers) as pool:
        for im, meta in loader:
            filename = meta["filename"]
            output_filename = path.join(
                output_dir,
                make_output_filename(filename, args, video=False))
            if im is None:
                pbar.update(1)
                continue
            im = TF.to_tensor(im).to(args.state["device"])
            output = process_image(im, args, depth_model, side_model)
            output = to_pil_image(output)
            f = pool.submit(save_image, output, output_filename, format=args.format)
            #  f.result() # for debug
            futures.append(f)
            pbar.update(1)
            if suspend_event is not None:
                suspend_event.wait()
            if stop_event is not None and stop_event.is_set():
                break
            if len(futures) > IMAGE_IO_QUEUE_MAX:
                for f in futures:
                    f.result()
                futures = []
        for f in futures:
            f.result()
    pbar.close()


# video callbacks

def bind_single_frame_callback(depth_model, side_model, segment_pts, args):
    src_queue = []
    lookahead_enabled = depth_model.get_ema_buffer_size() > 1

    def _postprocess(depths):
        frames = []
        for depth in depths:
            x, pts = src_queue.pop(0)
            if lookahead_enabled:
                x = x.to(args.state["device"]).permute(2, 0, 1) / 255.0
            if args.debug_depth:
                out = debug_depth_image(depth, args)
            elif args.rgbd or args.half_rgbd:
                left_eye, right_eye = apply_rgbd(x, depth, mapper=args.mapper)
                out = postprocess_image(left_eye, right_eye, args)
            else:
                left_eye, right_eye = apply_divergence(depth, x, args, side_model)
                out = postprocess_image(left_eye, right_eye, args)

            if pts in segment_pts:
                if args.debug_depth:
                    # debug red line
                    out[0, 0:8, :] = 1.0
            frames.append(VU.to_frame(out))
        return frames

    @torch.inference_mode()
    def _frame_callback(frame):
        if frame is None:
            # flush
            return _postprocess(depth_model.flush_minmax_normalize())

        frame_hwc8 = torch.from_numpy(frame.to_ndarray(format="rgb24"))
        if lookahead_enabled:
            # cpu buffer
            src_queue.append((frame_hwc8, frame.pts))
            x = frame_hwc8.to(args.state["device"]).permute(2, 0, 1) / 255.0
        else:
            # gpu buffer
            x = frame_hwc8.to(args.state["device"]).permute(2, 0, 1) / 255.0
            src_queue.append((x, frame.pts))

        x = preprocess_image(x, args)
        depth = depth_model.infer(x, tta=args.tta, low_vram=args.low_vram,
                                  enable_amp=not args.disable_amp,
                                  edge_dilation=args.edge_dilation,
                                  depth_aa=args.depth_aa)
        depth = depth_model.minmax_normalize_chw(depth)
        depths = [depth] if depth is not None else []
        if frame.pts in segment_pts:
            depths += depth_model.flush_minmax_normalize()

        return _postprocess(depths)

    return _frame_callback


def bind_batch_frame_callback(depth_model, side_model, segment_pts, args):
    depth_lock = threading.RLock()
    sbs_lock = threading.RLock()
    enqueue_ticket_lock = TicketLock()
    dequeue_ticket_lock = TicketLock()
    streams = threading.local()
    src_queue = []
    lookahead_enabled = depth_model.get_ema_buffer_size() > 1

    def _postprocess(depth_batch, reset_ema, dequeue_ticket_id, flush, device, stream=None):
        if stream is not None:
            # Synchronize before depth_batch enters EMAMinMaxScaler queue
            stream.synchronize()
        src_depth_pairs = []
        with dequeue_ticket_lock:
            # Reorder threads
            dequeue_ticket_lock.wait(dequeue_ticket_id)
            try:
                with depth_lock:
                    if flush:
                        depth_list = depth_model.flush_minmax_normalize()
                    else:
                        depth_list = depth_model.minmax_normalize(depth_batch, reset_ema=reset_ema)

                for depths in chunks(depth_list, args.batch_size):
                    if isinstance(depths, list):
                        depths = torch.stack([depth.to(device) for depth in depths])
                    else:
                        depths = depths.to(device)
                    if lookahead_enabled:
                        x_srcs = torch.stack([src_queue.pop(0)[0] for _ in range(len(depths))])
                    else:
                        x_srcs, _ = src_queue.pop(0)

                    src_depth_pairs.append((x_srcs, depths))
            finally:
                dequeue_ticket_lock.release(dequeue_ticket_id)

        results = []
        for x_srcs, depths in src_depth_pairs:
            if lookahead_enabled:
                x_srcs = x_srcs.to(device).permute(0, 3, 1, 2) / 255.0

            with sbs_lock:  # TODO: unclear whether this is actually needed
                if args.rgbd or args.half_rgbd:
                    left_eyes, right_eyes = apply_rgbd(x_srcs, depths, mapper=args.mapper)
                else:
                    if args.method in {"forward_fill", "forward"}:
                        # lock all threads (sbs_lock -> ticket_lock -> depth_lock order)
                        with enqueue_ticket_lock, dequeue_ticket_lock, depth_lock:
                            left_eyes, right_eyes = apply_divergence(depths, x_srcs, args, side_model)
                    else:
                        left_eyes, right_eyes = apply_divergence(depths, x_srcs, args, side_model)

            frames = [postprocess_image(left_eyes[i], right_eyes[i], args)
                      for i in range(left_eyes.shape[0])]
            if stream is not None:
                # Synchronize before calling cpu()
                stream.synchronize()
            results += [VU.to_frame(frame) for frame in frames]

        return results

    def _batch_frame_callback(x, pts, flush, enqueue_ticket_id, stream=None):
        with enqueue_ticket_lock:
            # Reorder threads
            enqueue_ticket_lock.wait(enqueue_ticket_id)
            try:
                dequeue_ticket_id = dequeue_ticket_lock.new_ticket()
                if not flush:
                    x = preprocess_image(x, args)
                    if lookahead_enabled:
                        x_cpu = torch.clamp(x.permute(0, 2, 3, 1) * 255.0, 0, 255).to(torch.uint8).cpu()
                        for x_, pts_ in zip(x_cpu, pts):
                            src_queue.append((x_, pts_))
                    else:
                        src_queue.append((x, pts))
            finally:
                enqueue_ticket_lock.release(enqueue_ticket_id)

        if flush:
            return _postprocess(
                None, None,
                dequeue_ticket_id=dequeue_ticket_id,
                flush=flush,
                device=args.state["device"],
                stream=stream
            )

        with depth_lock:
            depths = depth_model.infer(x, tta=args.tta, low_vram=args.low_vram,
                                       enable_amp=not args.disable_amp,
                                       edge_dilation=args.edge_dilation,
                                       depth_aa=args.depth_aa)
<<<<<<< HEAD
        reset_ema = [t in segment_pts for t in pts]
        depth_list = depth_model.minmax_normalize(depths, reset_ema=reset_ema)
        return _postprocess(depth_list, device_index)
=======
>>>>>>> 97ca294c

        reset_ema = [t in segment_pts for t in pts]
        return _postprocess(
            depths, reset_ema,
            dequeue_ticket_id=dequeue_ticket_id,
            flush=flush,
            device=x.device,
            stream=stream)

    @torch.inference_mode()
    def _cuda_stream_wrapper(preprocess_args):
        x, pts, flush, enqueue_ticket_id = preprocess_args
        if flush:
            return _batch_frame_callback(None, None, flush=flush, enqueue_ticket_id=enqueue_ticket_id)
        elif args.cuda_stream and device_is_cuda(x.device):
            device_name = str(x.device)
            if not hasattr(streams, device_name):
                setattr(streams, device_name, torch.cuda.Stream(device=x.device))
            stream = getattr(streams, device_name)
            stream.wait_stream(torch.cuda.current_stream(x.device))
            with torch.cuda.device(x.device), torch.cuda.stream(stream):
                ret = _batch_frame_callback(x, pts, flush=flush, enqueue_ticket_id=enqueue_ticket_id, stream=stream)
                stream.synchronize()
                return ret
        else:
            return _batch_frame_callback(x, pts, flush=flush, enqueue_ticket_id=enqueue_ticket_id)

    def _preprocess(x, pts, flush):
        enqueue_ticket_id = enqueue_ticket_lock.new_ticket()
        return (x, pts, flush, enqueue_ticket_id)

    return _cuda_stream_wrapper, _preprocess


def bind_vda_frame_callback(depth_model, side_model, segment_pts, args):
    src_queue = []
    batch_queue = []
    pts_queue = []
    depth_model.reset()

    def _postprocess(depth_list):
        results = []
        if args.debug_depth:
            for depth in depth_list:
                out = debug_depth_image(depth, args)
                _, pts = src_queue.pop(0)
                if pts in segment_pts:
                    out[0, 0:8, :] = 1.0
                results.append(VU.to_frame(out))
        else:
            for depths in chunks(depth_list, args.batch_size):
                depths = torch.stack(depths)
                x_srcs = [src_queue.pop(0)[0] for _ in range(len(depths))]
                x_srcs = torch.stack(x_srcs).to(args.state["device"]).permute(0, 3, 1, 2) / 255.0
                if args.rgbd or args.half_rgbd:
                    left_eyes, right_eyes = apply_rgbd(x_srcs, depths, mapper=args.mapper)
                else:
                    left_eyes, right_eyes = apply_divergence(depths, x_srcs, args, side_model)
                frames = [postprocess_image(left_eyes[i], right_eyes[i], args)
                          for i in range(left_eyes.shape[0])]
                results += [VU.to_frame(frame) for frame in frames]
        return results

    def _batch_infer():
        x = torch.stack(batch_queue).to(args.state["device"]).permute(0, 3, 1, 2) / 255.0
        if args.max_output_height is not None or args.rotate_right or args.rotate_left:
            x = preprocess_image(x, args)
            x_srcs = torch.clamp(x.permute(0, 2, 3, 1) * 255.0, 0, 255).to(torch.uint8).cpu()
        else:
            x_srcs = batch_queue

        for i, x_src in enumerate(x_srcs):
            src_queue.append((x_src, pts_queue[i]))

        depth_list = depth_model.infer_with_normalize(
            x, pts_queue, segment_pts,
            enable_amp=not args.disable_amp,
            edge_dilation=args.edge_dilation,
            depth_aa=args.depth_aa)

        pts_queue.clear()
        batch_queue.clear()

        return _postprocess(depth_list)

    @torch.inference_mode()
    def frame_callback(frame):
        if frame is None:
            # flush
            results = []
            if batch_queue:
                results += _batch_infer()
            depth_list = depth_model.flush_with_normalize(
                enable_amp=not args.disable_amp,
                edge_dilation=args.edge_dilation,
                depth_aa=args.depth_aa)
            results += _postprocess(depth_list)
            return [VU.to_frame(new_frame) for new_frame in results]

        frame_hwc8 = torch.from_numpy(frame.to_ndarray(format="rgb24"))
        batch_queue.append(frame_hwc8)
        pts_queue.append(frame.pts)

        if len(batch_queue) == args.batch_size:
            results = _batch_infer()
            return [VU.to_frame(new_frame) for new_frame in results]
        else:
            return None

    return frame_callback


def process_video_full(input_filename, output_path, args, depth_model, side_model):
    is_video_depth_anything = depth_model.get_name() == "VideoDepthAnything"
    ema_normalize = args.ema_normalize and args.max_fps >= 15
    if ema_normalize:
        depth_model.enable_ema(decay=args.ema_decay, buffer_size=args.ema_buffer)

    if args.compile and side_model is not None and not isinstance(side_model, DeviceSwitchInference):
        side_model = compile_model(side_model)

    if is_output_dir(output_path):
        os.makedirs(output_path, exist_ok=True)
        output_filename = path.join(
            output_path,
            make_output_filename(path.basename(input_filename), args, video=True))
    else:
        output_filename = output_path

    if args.resume and path.exists(output_filename):
        return

    if not args.yes and path.exists(output_filename):
        y = input(f"File '{output_filename}' already exists. Overwrite? [y/N]").lower()
        if y not in {"y", "ye", "yes"}:
            return

    make_parent_dir(output_filename)
    if args.scene_detect:
        with TorchHubDir(HUB_MODEL_DIR):
            segment_pts = SBD.detect_boundary(
                input_filename,
                max_fps=args.max_fps,
                device=args.state["device"],
                start_time=args.start_time,
                end_time=args.end_time,
                stop_event=args.state["stop_event"],
                suspend_event=args.state["suspend_event"],
                tqdm_fn=args.state["tqdm_fn"],
                tqdm_title=f"{path.basename(input_filename)}: Scene Boundary Detection",
            )
            if args.state["stop_event"] is not None and args.state["stop_event"].is_set():
                return
    else:
        segment_pts = set()

    def config_callback(stream):
        fps = VU.get_fps(stream)
        if float(fps) > args.max_fps:
            fps = args.max_fps

        return VU.VideoOutputConfig(
            fps=fps,
            container_format=args.video_format,
            video_codec=args.video_codec,
            pix_fmt=args.pix_fmt,
            colorspace=args.colorspace,
            options=make_video_codec_option(args),
            container_options={"movflags": "+faststart"} if args.video_format == "mp4" else {},
        )

    @torch.inference_mode()
    def test_callback(frame):
        decay, buffer_size = depth_model.get_ema_state()
        depth_model.disable_ema()
        x = VU.to_tensor(frame, device=args.state["device"])
        x = process_image(x, args, depth_model, side_model)
        if ema_normalize:
            # reset ema to avoid affecting test frames
            depth_model.enable_ema(decay=decay, buffer_size=buffer_size)
        return VU.to_frame(x)

    if is_video_depth_anything:
        try:
            if args.compile:
                depth_model.compile()
            VU.process_video(input_filename, output_filename,
                             config_callback=config_callback,
                             frame_callback=bind_vda_frame_callback(
                                 depth_model=depth_model,
                                 side_model=side_model,
                                 segment_pts=segment_pts,
                                 args=args
                             ),
                             test_callback=test_callback,
                             vf=args.vf,
                             stop_event=args.state["stop_event"],
                             suspend_event=args.state["suspend_event"],
                             tqdm_fn=args.state["tqdm_fn"],
                             title=path.basename(input_filename),
                             start_time=args.start_time,
                             end_time=args.end_time)
        finally:
            if args.compile:
                depth_model.clear_compiled_model()

    elif args.low_vram or args.debug_depth:
        try:
            if args.compile:
                depth_model.compile()
            VU.process_video(input_filename, output_filename,
                             config_callback=config_callback,
                             frame_callback=bind_single_frame_callback(
                                 depth_model=depth_model,
                                 side_model=side_model,
                                 segment_pts=segment_pts,
                                 args=args
                             ),
                             test_callback=test_callback,
                             vf=args.vf,
                             stop_event=args.state["stop_event"],
                             suspend_event=args.state["suspend_event"],
                             tqdm_fn=args.state["tqdm_fn"],
                             title=path.basename(input_filename),
                             start_time=args.start_time,
                             end_time=args.end_time)
        finally:
            if args.compile:
                depth_model.clear_compiled_model()
    else:
        extra_queue = 1 if len(args.state["devices"]) == 1 else 0
        minibatch_size = args.batch_size // 2 or 1 if args.tta else args.batch_size
        frame_callback, preprocess_callback = bind_batch_frame_callback(
            depth_model=depth_model,
            side_model=side_model,
            segment_pts=segment_pts,
            args=args
        )
        frame_callback = VU.FrameCallbackPool(
            frame_callback=frame_callback,
            preprocess_callback=preprocess_callback,
            batch_size=minibatch_size,
            device=args.state["devices"],
            max_workers=args.max_workers,
            max_batch_queue=args.max_workers + extra_queue,
            require_pts=True,
            require_flush=True,
        )
        try:
            if args.compile:
                depth_model.compile()
            VU.process_video(input_filename, output_filename,
                             config_callback=config_callback,
                             frame_callback=frame_callback,
                             test_callback=test_callback,
                             vf=args.vf,
                             stop_event=args.state["stop_event"],
                             suspend_event=args.state["suspend_event"],
                             tqdm_fn=args.state["tqdm_fn"],
                             title=path.basename(input_filename),
                             start_time=args.start_time,
                             end_time=args.end_time)
        finally:
            frame_callback.shutdown()
            if args.compile:
                depth_model.clear_compiled_model()


def process_video_keyframes(input_filename, output_path, args, depth_model, side_model):
    if is_output_dir(output_path):
        os.makedirs(output_path, exist_ok=True)
        output_filename = path.join(
            output_path,
            make_output_filename(path.basename(input_filename), args, video=True))
    else:
        output_filename = output_path

    output_dir = path.join(path.dirname(output_filename), path.splitext(path.basename(output_filename))[0])
    if output_dir.endswith("_LRF"):
        output_dir = output_dir[:-4]
    os.makedirs(output_dir, exist_ok=True)

    max_workers = max(args.max_workers, 8)
    with PoolExecutor(max_workers=max_workers) as pool:
        futures = []

        def frame_callback(frame):
            im = TF.to_tensor(frame.to_image()).to(args.state["device"])
            output = process_image(im, args, depth_model, side_model)
            output = to_pil_image(output)
            output_filename = path.join(
                output_dir,
                path.basename(output_dir) + "_" + str(frame.pts).zfill(8) + FULL_SBS_SUFFIX + get_image_ext(args.format))
            f = pool.submit(save_image, output, output_filename, format=args.format)
            futures.append(f)
        VU.process_video_keyframes(input_filename, frame_callback=frame_callback,
                                   min_interval_sec=args.keyframe_interval,
                                   stop_event=args.state["stop_event"],
                                   suspend_event=args.state["suspend_event"],
                                   title=path.basename(input_filename))
        for f in futures:
            f.result()


def process_video(input_filename, output_path, args, depth_model, side_model):
    # disable ema minmax for each process
    depth_model.disable_ema()

    if args.keyframe:
        process_video_keyframes(input_filename, output_path, args, depth_model, side_model)
    else:
        process_video_full(input_filename, output_path, args, depth_model, side_model)


def export_images(input_path, output_dir, args, title=None):
    if path.isdir(input_path):
        files = ImageLoader.listdir(input_path)
        src_rgb_dir = path.normpath(path.abspath(input_path))
    else:
        assert is_image(input_path)
        files = [input_path]
        src_rgb_dir = path.normpath(path.abspath(path.dirname(input_path)))

    if not files:
        # no image files
        return

    if args.export_disparity:
        mapper = "none"
        edge_dilation = args.edge_dilation
        skip_edge_dilation = True
        skip_mapper = True
    else:
        mapper = args.mapper
        edge_dilation = 0
        skip_edge_dilation = False
        skip_mapper = False

    config = export_config.ExportConfig(
        type=export_config.IMAGE_TYPE,
        fps=1,
        mapper=mapper,
        skip_mapper=skip_mapper,
        skip_edge_dilation=skip_edge_dilation,
        user_data={
            "export_options": {
                "depth_model": args.depth_model,
                "export_disparity": args.export_disparity,
                "mapper": args.mapper,
                "edge_dilation": args.edge_dilation,
                "ema_normalize": False,
            }
        }
    )
    config.audio_file = None
    if args.export_depth_only:
        config.rgb_dir = src_rgb_dir
        rgb_dir = src_rgb_dir
    else:
        rgb_dir = path.join(output_dir, config.rgb_dir)
    depth_dir = path.join(output_dir, config.depth_dir)
    config_file = path.join(output_dir, export_config.FILENAME)

    os.makedirs(depth_dir, exist_ok=True)
    os.makedirs(rgb_dir, exist_ok=True)
    depth_model = args.state["depth_model"]
    depth_model.disable_ema()

    if args.resume:
        # skip existing depth files
        remaining_files = []
        existing_files = []
        for fn in files:
            basename = path.splitext(path.basename(fn))[0] + ".png"
            depth_file = path.join(depth_dir, basename)
            if not path.exists(depth_file):
                remaining_files.append(fn)
            else:
                existing_files.append(fn)

        if existing_files:
            # The last file may be corrupt, so process it again
            remaining_files.insert(0, existing_files[0])
        files = remaining_files

    loader = ImageLoader(
        files=files,
        load_func=load_image_simple,
        load_func_kwargs={"color": "rgb", "exif_transpose": not args.disable_exif_transpose})
    futures = []
    tqdm_fn = args.state["tqdm_fn"] or tqdm
    pbar = tqdm_fn(ncols=80, total=len(files), desc=title or "Images")
    stop_event = args.state["stop_event"]
    suspend_event = args.state["suspend_event"]

    max_workers = max(args.max_workers, 8)
    with PoolExecutor(max_workers=max_workers) as pool, torch.inference_mode():
        for im, meta in loader:
            basename = path.splitext(path.basename(meta["filename"]))[0] + ".png"
            rgb_file = path.join(rgb_dir, basename)
            depth_file = path.join(depth_dir, basename)
            if im is None:
                pbar.update(1)
                continue
            im = TF.to_tensor(im).to(args.state["device"])
            im = preprocess_image(im, args)
            depth = depth_model.infer(im, tta=args.tta, low_vram=args.low_vram,
                                      enable_amp=not args.disable_amp,
                                      edge_dilation=edge_dilation,
                                      depth_aa=args.depth_aa)
            depth = depth_model.minmax_normalize_chw(depth)
            if args.export_disparity:
                depth = get_mapper(args.mapper)(depth)
            if args.export_depth_fit:
                depth = F.interpolate(depth.unsqueeze(0), size=(im.shape[1], im.shape[2]),
                                      mode="bilinear", antialias=True, align_corners=True).squeeze(0)
            futures.append(pool.submit(depth_model.save_normalized_depth, depth, depth_file))

            if not args.export_depth_only:
                futures.append(pool.submit(save_image, to_pil_image(im), rgb_file))

            pbar.update(1)
            if suspend_event is not None:
                suspend_event.wait()
            if stop_event is not None and stop_event.is_set():
                break
            if len(futures) > IMAGE_IO_QUEUE_MAX:
                for f in futures:
                    f.result()
                futures = []

        for f in futures:
            f.result()
    pbar.close()
    config.save(config_file)


def get_resume_seq(depth_dir, rgb_dir):
    last_seq = -1
    depth_files = sorted([path.basename(fn) for fn in ImageLoader.listdir(depth_dir)])
    if rgb_dir:
        rgb_files = sorted([path.basename(fn) for fn in ImageLoader.listdir(rgb_dir)])
        if rgb_files and depth_files:
            last_seq = int(path.splitext(min(rgb_files[-1], depth_files[-1]))[0], 10)
    else:
        if depth_files:
            last_seq = int(path.splitext(depth_files[-1])[0], 10)

    return last_seq


# export callbacks


def bind_export_single_frame_callback(depth_model, segment_pts, rgb_dir, depth_dir, pool, args):
    src_queue = []
    futures = []
    if args.export_disparity:
        edge_dilation = args.edge_dilation
    else:
        edge_dilation = 0

    def _postprocess(depths):
        for depth in depths:
            x, pts = src_queue.pop(0)

            if args.export_disparity:
                depth = get_mapper(args.mapper)(depth)
            if args.export_depth_fit:
                depth = TF.resize(depth, size=(x.shape[0], x.shape[1]),
                                  interpolation=InterpolationMode.BILINEAR, antialias=True)
            seq = str(pts).zfill(8)
            futures.append(
                pool.submit(depth_model.save_normalized_depth, depth, path.join(depth_dir, f"{seq}.png"))
            )
            if not args.export_depth_only:
                im = Image.fromarray(x)
                futures.append(
                    pool.submit(save_image, im, path.join(rgb_dir, f"{seq}.png"))
                )

            if len(futures) >= IMAGE_IO_QUEUE_MAX:
                for f in futures:
                    f.result()
                futures.clear()

        return None

    @torch.inference_mode()
    def _frame_callback(frame):
        if frame is None:
            # flush
            return _postprocess(depth_model.flush_minmax_normalize())

        frame_np = frame.to_ndarray(format="rgb24")
        frame_hwc8 = torch.from_numpy(frame_np)
        src_queue.append((frame_np, frame.pts))
        x = frame_hwc8.to(args.state["device"]).permute(2, 0, 1) / 255.0
        x = preprocess_image(x, args)
        depth = depth_model.infer(x, tta=args.tta, low_vram=args.low_vram,
                                  enable_amp=not args.disable_amp,
                                  edge_dilation=edge_dilation,
                                  depth_aa=args.depth_aa)
        depth = depth_model.minmax_normalize_chw(depth)
        depths = [depth] if depth is not None else []
        if frame.pts in segment_pts:
            depths += depth_model.flush_minmax_normalize()

        return _postprocess(depths)

    return _frame_callback


def bind_export_vda_frame_callback(depth_model, segment_pts, rgb_dir, depth_dir, pool, args):
    src_queue = []
    batch_queue = []
    pts_queue = []
    futures = []

    depth_model.reset()
    if args.export_disparity:
        edge_dilation = args.edge_dilation
    else:
        edge_dilation = 0

    def _postprocess(depth_list):
        for depth in depth_list:
            x, pts = src_queue.pop(0)

            if args.export_disparity:
                depth = get_mapper(args.mapper)(depth)
            if args.export_depth_fit:
                depth = TF.resize(depth, size=(x.shape[0], x.shape[1]),
                                  interpolation=InterpolationMode.BILINEAR, antialias=True)
            seq = str(pts).zfill(8)
            futures.append(
                pool.submit(depth_model.save_normalized_depth, depth, path.join(depth_dir, f"{seq}.png"))
            )
            if not args.export_depth_only:
                im = Image.fromarray(x.numpy())
                futures.append(
                    pool.submit(save_image, im, path.join(rgb_dir, f"{seq}.png"))
                )

            if len(futures) >= IMAGE_IO_QUEUE_MAX:
                for f in futures:
                    f.result()
                futures.clear()

        return None

    def _batch_infer():
        x = torch.stack(batch_queue).to(args.state["device"]).permute(0, 3, 1, 2) / 255.0
        if args.max_output_height is not None or args.rotate_right or args.rotate_left:
            x = preprocess_image(x, args)
            x_srcs = torch.clamp(x.permute(0, 2, 3, 1) * 255.0, 0, 255).to(torch.uint8).cpu()
        else:
            x_srcs = batch_queue

        for i, x_src in enumerate(x_srcs):
            src_queue.append((x_src, pts_queue[i]))

        depth_list = depth_model.infer_with_normalize(
            x, pts_queue, segment_pts,
            enable_amp=not args.disable_amp,
            edge_dilation=edge_dilation,
            depth_aa=args.depth_aa)

        pts_queue.clear()
        batch_queue.clear()

        return _postprocess(depth_list)

    @torch.inference_mode()
    def frame_callback(frame):
        if frame is None:
            # flush
            if batch_queue:
                _batch_infer()
            depth_list = depth_model.flush_with_normalize(
                enable_amp=not args.disable_amp,
                edge_dilation=edge_dilation,
                depth_aa=args.depth_aa)
            _postprocess(depth_list)
        else:
            frame_hwc8 = torch.from_numpy(frame.to_ndarray(format="rgb24"))
            batch_queue.append(frame_hwc8)
            pts_queue.append(frame.pts)

            if len(batch_queue) == args.batch_size:
                _batch_infer()

    return frame_callback


def export_video(input_filename, output_dir, args, title=None):
    basename = path.splitext(path.basename(input_filename))[0]
    title = title or path.basename(input_filename)
    if args.export_disparity:
        mapper = "none"
        skip_edge_dilation = True
        skip_mapper = True
    else:
        mapper = args.mapper
        skip_edge_dilation = False
        skip_mapper = False
    config = export_config.ExportConfig(
        type=export_config.VIDEO_TYPE,
        basename=basename,
        mapper=mapper,
        skip_mapper=skip_mapper,
        skip_edge_dilation=skip_edge_dilation,
        user_data={
            "export_options": {
                "depth_model": args.depth_model,
                "export_disparity": args.export_disparity,
                "export_depth_only": args.export_depth_only,
                "mapper": args.mapper,
                "edge_dilation": args.edge_dilation,
                "depth_aa": args.depth_aa,
                "max_fps": args.max_fps,
                "ema_normalize": args.ema_normalize,
                "ema_decay": args.ema_decay,
                "ema_buffer": args.ema_buffer,
                "scene_detect": args.scene_detect,
            }
        }
    )
    # NOTE: Windows does not allow creating folders with trailing spaces. basename.strip()
    output_dir = path.join(output_dir, basename.strip())
    rgb_dir = path.join(output_dir, config.rgb_dir)
    depth_dir = path.join(output_dir, config.depth_dir)
    audio_file = path.join(output_dir, config.audio_file)
    config_file = path.join(output_dir, export_config.FILENAME)

    if not args.resume and (not args.yes and path.exists(config_file)):
        y = input(f"File '{config_file}' already exists. Overwrite? [y/N]").lower()
        if y not in {"y", "ye", "yes"}:
            return

    if args.export_depth_only:
        rgb_dir = None
        config.rgb_dir = None
    else:
        os.makedirs(rgb_dir, exist_ok=True)
    os.makedirs(depth_dir, exist_ok=True)

    if args.scene_detect:
        with TorchHubDir(HUB_MODEL_DIR):
            segment_pts = SBD.detect_boundary(
                input_filename,
                max_fps=args.max_fps,
                device=args.state["device"],
                start_time=args.start_time,
                end_time=args.end_time,
                stop_event=args.state["stop_event"],
                suspend_event=args.state["suspend_event"],
                tqdm_fn=args.state["tqdm_fn"],
                tqdm_title=f"{path.basename(input_filename)}: Scene Boundary Detection",
            )
            if args.state["stop_event"] is not None and args.state["stop_event"].is_set():
                return
    else:
        segment_pts = set()
    config.user_data["scene_boundary"] = ",".join([str(pts).zfill(8) for pts in sorted(list(segment_pts))])

    if args.resume:
        resume_seq = get_resume_seq(depth_dir, rgb_dir) - args.batch_size
    else:
        resume_seq = -1

    if resume_seq > 0 and path.exists(audio_file):
        has_audio = True
    else:
        if args.export_depth_only:
            has_audio = False
        else:
            has_audio = VU.export_audio(input_filename, audio_file,
                                        start_time=args.start_time, end_time=args.end_time,
                                        title=f"{title} Audio",
                                        stop_event=args.state["stop_event"], suspend_event=args.state["suspend_event"],
                                        tqdm_fn=args.state["tqdm_fn"])
    if not has_audio:
        config.audio_file = None

    if args.state["stop_event"] is not None and args.state["stop_event"].is_set():
        return

    def config_callback(stream):
        fps = VU.get_fps(stream)
        if float(fps) > args.max_fps:
            fps = args.max_fps
        config.fps = fps  # update fps

        def state_update_callback(c):
            config.source_color_range = c.state["source_color_range"]
            config.output_colorspace = c.state["output_colorspace"]

        video_output_config = VU.VideoOutputConfig(fps=fps, pix_fmt=args.pix_fmt, colorspace=args.colorspace)
        video_output_config.state_updated = state_update_callback

        return video_output_config

    depth_model = args.state["depth_model"]
    depth_model.disable_ema()
    ema_normalize = args.ema_normalize and args.max_fps >= 15
    if ema_normalize:
        depth_model.enable_ema(decay=args.ema_decay, buffer_size=args.ema_buffer)
    try:
        if args.compile:
            depth_model.compile()
        max_workers = max(args.max_workers, 8)

        with PoolExecutor(max_workers=max_workers) as pool:
            if args.state["depth_model"].get_name() == "VideoDepthAnything":
                frame_callback = bind_export_vda_frame_callback(
                    depth_model=depth_model,
                    segment_pts=segment_pts,
                    rgb_dir=rgb_dir,
                    depth_dir=depth_dir,
                    pool=pool,
                    args=args,
                )
            else:
                frame_callback = bind_export_single_frame_callback(
                    depth_model=depth_model,
                    segment_pts=segment_pts,
                    rgb_dir=rgb_dir,
                    depth_dir=depth_dir,
                    pool=pool,
                    args=args,
                )

            VU.hook_frame(input_filename,
                          config_callback=config_callback,
                          frame_callback=frame_callback,
                          vf=args.vf,
                          stop_event=args.state["stop_event"],
                          suspend_event=args.state["suspend_event"],
                          tqdm_fn=args.state["tqdm_fn"],
                          title=title,
                          start_time=args.start_time,
                          end_time=args.end_time)
        config.save(config_file)
    finally:
        if args.compile:
            depth_model.clear_compiled_model()


def process_config_video(config, args, side_model):
    base_dir = path.dirname(args.input)
    rgb_dir, depth_dir, audio_file = config.resolve_paths(base_dir)

    if is_output_dir(args.output):
        os.makedirs(args.output, exist_ok=True)
        basename = config.basename or path.basename(base_dir)
        output_filename = path.join(
            args.output,
            make_output_filename(basename, args, video=True))
    else:
        output_filename = args.output
    make_parent_dir(output_filename)

    if args.resume and path.exists(output_filename):
        return
    if not args.yes and path.exists(output_filename):
        y = input(f"File '{output_filename}' already exists. Overwrite? [y/N]").lower()
        if y not in {"y", "ye", "yes"}:
            return

    rgb_files = ImageLoader.listdir(rgb_dir)
    depth_files = ImageLoader.listdir(depth_dir)
    if len(rgb_files) != len(depth_files):
        raise ValueError(f"No match rgb_files={len(rgb_files)} and depth_files={len(depth_files)}")
    if len(rgb_files) == 0:
        raise ValueError(f"{rgb_dir} is empty")

    rgb_loader = ImageLoader(
        files=rgb_files,
        load_func=load_image_simple,
        load_func_kwargs={"color": "rgb"})
    depth_loader = ImageLoader(
        files=depth_files,
        load_func=BaseDepthModel.load_depth)
    sbs_lock = threading.Lock()

    @torch.inference_mode()
    def batch_callback(x, depths):
        if not config.skip_edge_dilation and args.edge_dilation > 0:
            # apply --edge-dilation
            depths = -dilate_edge(-depths, args.edge_dilation)
        with sbs_lock:
            left_eyes, right_eyes = apply_divergence(depths, x, args, side_model)
        return torch.stack([
            postprocess_image(left_eyes[i], right_eyes[i], args)
            for i in range(left_eyes.shape[0])])

    def test_output_size(rgb_file, depth_file):
        rgb = load_image_simple(rgb_file, color="rgb")[0]
        depth = BaseDepthModel.load_depth(depth_file)[0].to(args.state["device"])
        rgb = TF.to_tensor(rgb).to(args.state["device"])
        frame = batch_callback(rgb.unsqueeze(0), depth.unsqueeze(0))
        return frame.shape[2:]

    minibatch_size = args.batch_size // 2 or 1 if args.tta else args.batch_size

    def generator():
        rgb_batch = []
        depth_batch = []
        for rgb, depth in zip(rgb_loader, depth_loader):
            rgb = TF.to_tensor(rgb[0])
            rgb_batch.append(rgb)
            depth_batch.append(depth[0])
            if len(rgb_batch) == minibatch_size:
                frames = batch_callback(torch.stack(rgb_batch).to(args.state["device"]),
                                        torch.stack(depth_batch).to(args.state["device"]))
                rgb_batch.clear()
                depth_batch.clear()

                yield [VU.to_frame(frame) for frame in frames]

        if rgb_batch:
            frames = batch_callback(torch.stack(rgb_batch).to(args.state["device"]),
                                    torch.stack(depth_batch).to(args.state["device"]))
            rgb_batch.clear()
            depth_batch.clear()

            yield [VU.to_frame(frame) for frame in frames]

    output_height, output_width = test_output_size(rgb_files[0], depth_files[0])
    video_config = VU.VideoOutputConfig(
        fps=config.fps,  # use config.fps, ignore args.max_fps
        container_format=args.video_format,
        video_codec=args.video_codec,
        pix_fmt=args.pix_fmt,
        colorspace=args.colorspace,
        options=make_video_codec_option(args),
        container_options={"movflags": "+faststart"} if args.video_format == "mp4" else {},
        output_width=output_width,
        output_height=output_height
    )
    video_config.state["source_color_range"] = config.source_color_range
    video_config.state["output_colorspace"] = config.output_colorspace

    original_mapper = args.mapper
    try:
        if config.skip_mapper:
            # force use "none" mapper
            args.mapper = "none"
        else:
            if config.mapper is not None:
                # use specified mapper from config
                # NOTE: override args
                args.mapper = config.mapper
            else:
                # when config.mapper is not defined, use args.mapper
                # TODO: It can be still disputable
                pass
        VU.generate_video(
            output_filename,
            generator,
            config=video_config,
            audio_file=audio_file,
            title=path.basename(base_dir),
            total_frames=len(rgb_files),
            stop_event=args.state["stop_event"],
            suspend_event=args.state["suspend_event"],
            tqdm_fn=args.state["tqdm_fn"],
        )
    finally:
        args.mapper = original_mapper


def process_config_images(config, args, side_model):
    base_dir = path.dirname(args.input)
    rgb_dir, depth_dir, _ = config.resolve_paths(base_dir)

    def fix_rgb_depth_pair(rgb_files, depth_files):
        rgb_db = {path.splitext(path.basename(fn))[0]: fn for fn in rgb_files}
        depth_db = {path.splitext(path.basename(fn))[0]: fn for fn in depth_files}
        and_keys = sorted(list(rgb_db.keys() & depth_db.keys()))
        rgb_files = [rgb_db[key] for key in and_keys if key in rgb_db]
        depth_files = [depth_db[key] for key in and_keys if key in depth_db]
        return rgb_files, depth_files

    output_dir = args.output
    os.makedirs(output_dir, exist_ok=True)
    rgb_files = ImageLoader.listdir(rgb_dir)
    depth_files = ImageLoader.listdir(depth_dir)

    if args.resume:
        # skip existing output files
        remaining_files = []
        existing_files = []
        for fn in rgb_files:
            output_filename = path.join(
                output_dir,
                make_output_filename(path.basename(fn), args, video=False))
            if not path.exists(output_filename):
                remaining_files.append(fn)
            else:
                existing_files.append(fn)
        if existing_files:
            # The last file may be corrupt, so process it again
            remaining_files.insert(0, existing_files[0])
        rgb_files = remaining_files

    rgb_files, depth_files = fix_rgb_depth_pair(rgb_files, depth_files)

    if len(rgb_files) != len(depth_files):
        raise ValueError(f"No match rgb_files={len(rgb_files)} and depth_files={len(depth_files)}")
    if len(rgb_files) == 0:
        raise ValueError(f"{rgb_dir} is empty")

    rgb_loader = ImageLoader(
        files=rgb_files,
        load_func=load_image_simple,
        load_func_kwargs={"color": "rgb"})
    depth_loader = ImageLoader(
        files=depth_files,
        load_func=BaseDepthModel.load_depth)

    original_mapper = args.mapper
    try:
        if config.skip_mapper:
            args.mapper = "none"
        else:
            if config.mapper is not None:
                args.mapper = config.mapper
            else:
                pass
        with PoolExecutor(max_workers=4) as pool:
            tqdm_fn = args.state["tqdm_fn"] or tqdm
            pbar = tqdm_fn(ncols=80, total=len(rgb_files), desc="Images")
            stop_event = args.state["stop_event"]
            suspend_event = args.state["suspend_event"]
            futures = []
            for (rgb, rgb_meta), (depth, depth_meta) in zip(rgb_loader, depth_loader):
                rgb_filename = path.splitext(path.basename(rgb_meta["filename"]))[0]
                depth_filename = path.splitext(path.basename(depth_meta["filename"]))[0]
                if rgb_filename != depth_filename:
                    raise ValueError(f"No match {rgb_filename} and {depth_filename}")
                rgb = TF.to_tensor(rgb).to(args.state["device"])
                depth = depth.to(args.state["device"])
                if not config.skip_edge_dilation and args.edge_dilation > 0:
                    depth = -dilate_edge(-depth.unsqueeze(0), args.edge_dilation).squeeze(0)

                left_eye, right_eye = apply_divergence(depth, rgb, args, side_model)
                sbs = postprocess_image(left_eye, right_eye, args)
                sbs = to_pil_image(sbs)

                output_filename = path.join(
                    output_dir,
                    make_output_filename(rgb_filename, args, video=False))
                f = pool.submit(save_image, sbs, output_filename, format=args.format)
                futures.append(f)
                pbar.update(1)
                if suspend_event is not None:
                    suspend_event.wait()
                if stop_event is not None and stop_event.is_set():
                    break
                if len(futures) > IMAGE_IO_QUEUE_MAX:
                    for f in futures:
                        f.result()
                    futures = []
            for f in futures:
                f.result()
            pbar.close()
    finally:
        args.mapper = original_mapper


def create_parser(required_true=True):
    class Range(object):
        def __init__(self, start, end):
            self.start = start
            self.end = end

        def __eq__(self, other):
            return self.start <= other <= self.end

        def __repr__(self):
            return f"{self.start} <= value <= {self.end}"

    parser = argparse.ArgumentParser(formatter_class=argparse.ArgumentDefaultsHelpFormatter)
    if torch.cuda.is_available() or mps_is_available() or xpu_is_available():
        default_gpu = 0
    else:
        default_gpu = -1

    parser.add_argument("--input", "-i", type=str, required=required_true,
                        help="input file or directory")
    parser.add_argument("--output", "-o", type=str, required=required_true,
                        help="output file or directory")
    parser.add_argument("--gpu", "-g", type=int, nargs="+", default=[default_gpu],
                        help="GPU device id. -1 for CPU")
    parser.add_argument("--compile", action="store_true", help="compile model if possible")
    parser.add_argument("--method", type=str, default="row_flow",
                        choices=["grid_sample", "backward", "forward", "forward_fill",
                                 "mlbw_l2", "mlbw_l4",
                                 "row_flow", "row_flow_sym",
                                 "row_flow_v4",
                                 "row_flow_v3", "row_flow_v3_sym",
                                 "row_flow_v2"],
                        help="left-right divergence method")
    parser.add_argument("--inpaint-model", type=str, default=None,
                        help="path for inpaint model")
    parser.add_argument("--synthetic-view", type=str, default="both", choices=["both", "right", "left"],
                        help=("the side that generates synthetic view."
                              "when `right`, the left view will be the original input image/frame"
                              " and only the right will be synthesized."))
    parser.add_argument("--preserve-screen-border", action="store_true",
                        help=("force set screen border parallax to zero"))
    parser.add_argument("--divergence", "-d", type=float, default=2.0,
                        help=("strength of 3D effect. 0-2 is reasonable value"))
    parser.add_argument("--warp-steps", type=int, help=("warp steps for row_flow_v3"))
    parser.add_argument("--convergence", "-c", type=float, default=0.5,
                        help=("(normalized) distance of convergence plane(screen position). 0-1 is reasonable value"))
    parser.add_argument("--update", action="store_true",
                        help="force update midas models from torch hub")
    parser.add_argument("--recursive", "-r", action="store_true",
                        help="process all subdirectories")
    parser.add_argument("--resume", action="store_true",
                        help="skip processing when the output file already exists")
    parser.add_argument("--batch-size", type=int, default=2, choices=[Range(1, 64)],
                        help="batch size. ignored when --low-vram")
    parser.add_argument("--max-fps", type=float, default=30,
                        help="max framerate for video. output fps = min(fps, --max-fps)")
    parser.add_argument("--profile-level", type=str, help="h264 profile level")
    parser.add_argument("--crf", type=int, default=20,
                        help="constant quality value for video. smaller value is higher quality")
    parser.add_argument("--video-bitrate", type=str, default="8M",
                        help="bitrate option for libopenh264")
    parser.add_argument("--preset", type=str, default="ultrafast",
                        choices=["ultrafast", "superfast", "veryfast", "faster", "fast",
                                 "medium", "slow", "slower", "veryslow", "placebo"],
                        help="encoder preset option for video")
    parser.add_argument("--tune", type=str, nargs="+", default=[],
                        choices=["film", "animation", "grain", "stillimage", "psnr",
                                 "fastdecode", "zerolatency"],
                        help="encoder tunings option for video")
    parser.add_argument("--yes", "-y", action="store_true", default=False,
                        help="overwrite output files")
    parser.add_argument("--pad", type=float, help="pad_size = round(width * pad) // 2")
    parser.add_argument("--pad-mode", type=str, default="tblr", choices=["tblr", "tb", "lr", "16:9"], help="padding mode")
    parser.add_argument("--depth-model", type=str, default="ZoeD_Any_N",
                        choices=["ZoeD_N", "ZoeD_K", "ZoeD_NK",
                                 "Any_S", "Any_B", "Any_L",
                                 "ZoeD_Any_N", "ZoeD_Any_K",
                                 "Any_V2_S", "Any_V2_B", "Any_V2_L",
                                 "Any_V2_N", "Any_V2_K",
                                 "Any_V2_N_S", "Any_V2_N_B", "Any_V2_N_L",
                                 "Any_V2_K_S", "Any_V2_K_B", "Any_V2_K_L",
                                 "Distill_Any_S", "Distill_Any_B", "Distill_Any_L",
                                 "DepthPro", "DepthPro_S",
                                 "VDA_S", "VDA_L", "VDA_Metric",
                                 "NULL",
                                 ],
                        help="depth model name")
    parser.add_argument("--remove-bg", action="store_true",
                        help="remove background depth, not recommended for video (DELETED)")
    parser.add_argument("--bg-model", type=str, default="u2net_human_seg",
                        help="rembg model type")
    parser.add_argument("--rotate-left", action="store_true",
                        help="Rotate 90 degrees to the left(counterclockwise)")
    parser.add_argument("--disable-exif-transpose", action="store_true",
                        help="Disable EXIF orientation transpose")
    parser.add_argument("--rotate-right", action="store_true",
                        help="Rotate 90 degrees to the right(clockwise)")
    parser.add_argument("--low-vram", action="store_true",
                        help="disable batch processing for low memory GPU")
    parser.add_argument("--keyframe", action="store_true",
                        help="process only keyframe as image")
    parser.add_argument("--keyframe-interval", type=float, default=4.0,
                        help="keyframe minimum interval (sec)")
    parser.add_argument("--vf", type=str, default="",
                        help="video filter options for ffmpeg.")
    parser.add_argument("--debug-depth", action="store_true",
                        help="debug output normalized depthmap, info and preprocessed depth")
    parser.add_argument("--export", action="store_true", help="export depth, frame, audio")
    parser.add_argument("--export-disparity", action="store_true",
                        help=("export dispary instead of depth. "
                              "this means applying --mapper and --foreground-scale."))
    parser.add_argument("--export-depth-only", action="store_true",
                        help=("output only depth image and omits rgb image"))
    parser.add_argument("--export-depth-fit", action="store_true",
                        help=("fit depth image size to rgb image"))
    parser.add_argument("--mapper", type=str,
                        choices=["auto", "pow2", "softplus", "softplus2",
                                 "div_6", "div_4", "div_2", "div_1",
                                 "none", "mul_1", "mul_2", "mul_3",
                                 "inv_mul_1", "inv_mul_2", "inv_mul_3",
                                 ],
                        help=("(re-)mapper function for depth. "
                              "if auto, div_6 for ZoeDepth model, none for DepthAnything/DepthPro model. "
                              "directly using this option is deprecated. "
                              "use --foreground-scale instead."))
    parser.add_argument("--foreground-scale", type=float, choices=[Range(-3.0, 3.0)], default=0,
                        help="foreground scaling level. 0 is disabled")
    parser.add_argument("--vr180", action="store_true",
                        help="output in VR180 format")
    parser.add_argument("--half-sbs", action="store_true",
                        help="output in Half SBS")
    parser.add_argument("--tb", action="store_true", help="output in Full TopBottom")
    parser.add_argument("--half-tb", action="store_true", help="output in Half TopBottom")

    parser.add_argument("--anaglyph", type=str, nargs="?", default=None, const="dubois",
                        choices=["color", "gray", "half-color", "wimmer", "wimmer2", "dubois", "dubois2"],
                        help="output in anaglyph 3d")
    parser.add_argument("--cross-eyed", action="store_true", help="output for cross-eyed viewing")
    parser.add_argument("--rgbd", action="store_true", help="output in RGBD")
    parser.add_argument("--half-rgbd", action="store_true", help="output in Half RGBD")

    parser.add_argument("--pix-fmt", type=str, default="yuv420p", choices=["yuv420p", "yuv444p", "rgb24", "gbrp"],
                        help="pixel format (video only)")
    parser.add_argument("--tta", action="store_true",
                        help="Use flip augmentation on depth model")
    parser.add_argument("--disable-amp", action="store_true",
                        help="disable AMP for some special reason")
    parser.add_argument("--cuda-stream", action="store_true",
                        help="use multi cuda stream for each thread/device")
    parser.add_argument("--max-output-width", type=int,
                        help="limit output width for cardboard players")
    parser.add_argument("--max-output-height", type=int,
                        help="limit output height for cardboard players")
    parser.add_argument("--keep-aspect-ratio", action="store_true",
                        help="keep aspect ratio when resizing")
    parser.add_argument("--start-time", type=str,
                        help="set the start time offset for video. hh:mm:ss or mm:ss format")
    parser.add_argument("--end-time", type=str,
                        help="set the end time offset for video. hh:mm:ss or mm:ss format")
    parser.add_argument("--resolution", type=int,
                        help="input resolution(small side) for depth model")
    parser.add_argument("--stereo-width", type=int,
                        help="input width for row_flow_v3/row_flow_v2 model")
    parser.add_argument("--ipd-offset", type=float, default=0,
                        help="IPD Offset (width scale %%). 0-10 is reasonable value for Full SBS")
    parser.add_argument("--ema-normalize", action="store_true",
                        help="use min/max moving average to normalize video depth")
    parser.add_argument("--ema-decay", type=float, default=0.75,
                        help="parameter for ema-normalize (0-1). large value makes it smoother")
    parser.add_argument("--ema-buffer", type=int, default=30, help="TODO")
    parser.add_argument("--scene-detect", action="store_true",
                        help=("splitting a scene using shot boundary detection. "
                              "ema and other states will be reset at the boundary of the scene."))
    parser.add_argument("--edge-dilation", type=int, nargs="?", default=None, const=2,
                        help="loop count of edge dilation.")
    parser.add_argument("--depth-aa", action="store_true",
                        help="apply depth antialiasing. ignored for unsupported models")
    parser.add_argument("--max-workers", type=int, default=0, choices=[0, 1, 2, 3, 4, 8, 16],
                        help="max inference worker threads for video processing. 0 is disabled")
    parser.add_argument("--video-format", "-vf", type=str, default="mp4", choices=["mp4", "mkv", "avi"],
                        help="video container format")
    parser.add_argument("--format", "-f", type=str, default="png", choices=["png", "webp", "jpeg"],
                        help="output image format")
    parser.add_argument("--video-codec", "-vc", type=str, default=None, help="video codec")

    parser.add_argument("--metadata", type=str, nargs="?", default=None, const="filename", choices=["filename"],
                        help="Add metadata")
    parser.add_argument("--find-param", type=str, nargs="+",
                        choices=["divergence", "convergence", "foreground-scale", "ipd-offset"],
                        help="outputs results for various parameter combinations")

    # TODO: Change the default value from "unspecified" to "auto"
    parser.add_argument("--colorspace", type=str, default="unspecified",
                        choices=["unspecified", "auto",
                                 "bt709", "bt709-pc", "bt709-tv", "bt601", "bt601-pc", "bt601-tv"],
                        help="video colorspace")
    # Deprecated
    parser.add_argument("--zoed-batch-size", type=int,
                        help="Deprecated. Use --batch-size instead")
    parser.add_argument("--zoed-height", type=int,
                        help="Deprecated. Use --resolution instead")

    return parser


def calc_auto_warp_steps(method, divergence, synthetic_view):
    divergence = divergence if synthetic_view == "both" else divergence * 2
    if method == "row_flow_v2" and divergence > ROW_FLOW_V2_MAX_DIVERGENCE:
        return math.ceil(divergence / ROW_FLOW_V2_AUTO_STEP_DIVERGENCE)
    if method in {"row_flow", "row_flow_v3"} and divergence > ROW_FLOW_V3_MAX_DIVERGENCE:
        return math.ceil(divergence / ROW_FLOW_V3_AUTO_STEP_DIVERGENCE)

    return None


def set_state_args(args, stop_event=None, tqdm_fn=None, depth_model=None, suspend_event=None):
    if depth_model is None:
        depth_model = create_depth_model(args.depth_model)

    if args.inpaint_model is not None:
        inpaint_model = load_model(args.inpaint_model, weights_only=True, device_ids=[args.gpu[0]])[0].eval()
    else:
        inpaint_model = None

    if args.export_disparity:
        args.export = True
    if args.export_depth_only and not args.export:
        raise ValueError("--export-depth-only must be specified together with --export or --export-disparity")
    if args.export_depth_fit and not args.export:
        raise ValueError("--export-depth-fit must be specified together with --export or --export-disparity")

    if depth_model.get_name() == "VideoDepthAnything":
        if not args.ema_normalize:
            warnings.warn("--ema-normalize is highly recommended for VideoDepthAnything")
        if not args.scene_detect:
            warnings.warn("--scene-detect is highly recommended for VideoDepthAnything")

    if is_video(args.output):
        # replace --video-format when filename is specified
        ext = path.splitext(args.output)[-1]
        if ext == ".mp4":
            args.video_format = "mp4"
        elif ext == ".mkv":
            args.video_format = "mkv"
        elif ext == ".avi":
            args.video_format = "avi"

    args.video_extension = "." + args.video_format
    if args.video_codec is None:
        args.video_codec = VU.get_default_video_codec(args.video_format)

    if not args.profile_level or args.profile_level == "auto":
        args.profile_level = None

    # deprecated options
    if args.zoed_batch_size is not None:
        args.batch_size = args.zoed_batch_size
        warnings.warn("--zoed-batch-size is deprecated. Use --batch-size instead")
    if args.zoed_height is not None:
        args.resolution = args.zoed_height
        warnings.warn("--zoed-height is deprecated. Use --resolution instead")
    if args.remove_bg:
        warnings.warn("--remove-bg is deleted")

    args.state = {
        "stop_event": stop_event,
        "suspend_event": suspend_event,
        "tqdm_fn": tqdm_fn,
        "depth_model": depth_model,
        "inpaint_model": inpaint_model,
        "device": create_device(args.gpu),
        "devices": [create_device(gpu_id) for gpu_id in args.gpu],
    }

    gc_collect()

    return args


def export_main(args):
    if is_text(args.input):
        raise NotImplementedError("--export with text format input is not supported")

    depth_model = args.state["depth_model"]

    if path.isdir(args.input):
        if not is_output_dir(args.output):
            raise ValueError("-o must be a directory")
        if not args.recursive:
            if depth_model.is_image_supported():
                export_images(args.input, args.output, args)
                gc_collect()
            if depth_model.is_video_supported():
                for video_file in VU.list_videos(args.input):
                    if args.state["stop_event"] is not None and args.state["stop_event"].is_set():
                        return args
                    export_video(video_file, args.output, args)
                    gc_collect()
        else:
            subdirs = list_subdir(args.input, include_root=True, excludes=args.output)
            for input_dir in subdirs:
                output_dir = path.normpath(path.join(args.output, path.relpath(input_dir, start=args.input)))
                if depth_model.is_image_supported():
                    export_images(input_dir, output_dir, args, title=path.relpath(input_dir, args.input))
                    gc_collect()
                if depth_model.is_video_supported():
                    for video_file in VU.list_videos(input_dir):
                        if args.state["stop_event"] is not None and args.state["stop_event"].is_set():
                            return args
                        export_video(video_file, output_dir, args)
                        gc_collect()

    elif is_image(args.input):
        if not is_output_dir(args.output):
            raise ValueError("-o must be a directory")
        if not depth_model.is_image_supported():
            raise ValueError(f"{args.depth_model} does not support image input")
        export_images(args.input, args.output, args)
    elif is_video(args.input):
        if not is_output_dir(args.output):
            raise ValueError("-o must be a directory")
        if not depth_model.is_video_supported():
            raise ValueError(f"{args.depth_model} not support video input")
        export_video(args.input, args.output, args)
    else:
        raise ValueError("Unrecognized file type")


def is_yaml(filename):
    return path.splitext(filename)[-1].lower() in {".yaml", ".yml"}


def load_sbs_model(args):
    with TorchHubDir(HUB_MODEL_DIR):
        if args.method  == "mlbw_l2":
            if args.divergence <= 4:
                url = MLBW_L2_D1_URL
            else:
                url = MLBW_L2_D2_URL
            side_model = load_model(url, weights_only=True, device_ids=[args.gpu[0]])[0].eval()
            side_model.symmetric = False
            side_model.delta_output = True
        elif args.method  == "mlbw_l4":
            if args.divergence <= 4:
                url = MLBW_L4_D1_URL
            else:
                url = MLBW_L4_D2_URL
            side_model = load_model(url, weights_only=True, device_ids=[args.gpu[0]])[0].eval()
            side_model.symmetric = False
            side_model.delta_output = True
        elif args.method  == "row_flow_v4":
            side_model = load_model(ROW_FLOW_V4_D1_URL, weights_only=True, device_ids=[args.gpu[0]])[0].eval()
            side_model.symmetric = False
            side_model.delta_output = True
        elif args.method in {"row_flow_v3", "row_flow"}:
            side_model = load_model(ROW_FLOW_V3_URL, weights_only=True, device_ids=[args.gpu[0]])[0].eval()
            side_model.symmetric = False
            side_model.delta_output = True
        elif args.method in {"row_flow_v3_sym", "row_flow_sym"}:
            side_model = load_model(ROW_FLOW_V3_SYM_URL, weights_only=True, device_ids=[args.gpu[0]])[0].eval()
            side_model.symmetric = True
            side_model.delta_output = True
        elif args.method == "row_flow_v2":
            side_model = load_model(ROW_FLOW_V2_URL, weights_only=True, device_ids=[args.gpu[0]])[0].eval()
            side_model.delta_output = True
        else:
            side_model = None

    return side_model


def iw3_main(args):
    assert not (args.rotate_left and args.rotate_right)
    assert sum([1 for flag in (args.half_sbs, args.vr180, args.anaglyph, args.tb, args.half_tb, args.cross_eyed, args.half_rgbd, args.rgbd) if flag]) < 2

    if len(args.gpu) > 1 and len(args.gpu) > args.max_workers:
        # For GPU round-robin on thread pool
        args.max_workers = len(args.gpu)

    if args.warp_steps is None:
        args.warp_steps = calc_auto_warp_steps(method=args.method, divergence=args.divergence,
                                               synthetic_view=args.synthetic_view)

    if path.normpath(args.input) == path.normpath(args.output):
        raise ValueError("input and output must be different file")

    if args.export and is_yaml(args.input):
        raise ValueError("YAML file input does not support --export")

    if args.tune and args.video_codec == "libx265":
        if len(args.tune) != 1:
            raise ValueError("libx265 does not support multiple --tune options.\n"
                             f"tune={','.join(args.tune)}")
        if args.tune[0] in {"film", "stillimage"}:
            raise ValueError(f"libx265 does not support --tune {args.tune[0]}\n"
                             "available options: grain,animation,psnr,zerolatency,fastdecode")

    assert args.state["depth_model"] is not None
    depth_model = args.state["depth_model"]
    if args.update:
        depth_model.force_update()

    if args.edge_dilation is None:
        if depth_model.get_name() in {"DepthAnything", "DepthPro", "VideoDepthAnything"} and not (args.rgbd or args.half_rgbd):
            # TODO: This may not be a sensible choice
            args.edge_dilation = 2
        else:
            args.edge_dilation = 0

    if not is_yaml(args.input):
        if not depth_model.loaded():
            depth_model.load(gpu=args.gpu, resolution=args.resolution)

        is_metric = depth_model.is_metric()
        args.mapper = resolve_mapper_name(mapper=args.mapper, foreground_scale=args.foreground_scale,
                                          metric_depth=is_metric)
    else:
        depth_model = None
        # specified args.mapper never used in process_config_*
        args.mapper = "none"

    if args.export:
        export_main(args)
        return args

    side_model = load_sbs_model(args)
    if side_model is not None and len(args.gpu) > 1:
        side_model = DeviceSwitchInference(side_model, device_ids=args.gpu)

    if args.find_param:
        assert is_image(args.input) and (path.isdir(args.output) or not path.exists(args.output))
        find_param(args, depth_model, side_model)
        return args

    if path.isdir(args.input):
        if not is_output_dir(args.output):
            raise ValueError("-o must be a directory")
        if not args.recursive:
            if depth_model.is_image_supported():
                image_files = ImageLoader.listdir(args.input)
                process_images(image_files, args.output, args, depth_model, side_model, title="Images")
                gc_collect()
            if depth_model.is_video_supported():
                for video_file in VU.list_videos(args.input):
                    if args.state["stop_event"] is not None and args.state["stop_event"].is_set():
                        return args
                    process_video(video_file, args.output, args, depth_model, side_model)
                    gc_collect()
        else:
            subdirs = list_subdir(args.input, include_root=True, excludes=args.output)
            for input_dir in subdirs:
                output_dir = path.normpath(path.join(args.output, path.relpath(input_dir, start=args.input)))
                if depth_model.is_image_supported():
                    image_files = ImageLoader.listdir(input_dir)
                    if image_files:
                        process_images(image_files, output_dir, args, depth_model, side_model,
                                       title=path.relpath(input_dir, args.input))
                        gc_collect()
                if depth_model.is_video_supported():
                    for video_file in VU.list_videos(input_dir):
                        if args.state["stop_event"] is not None and args.state["stop_event"].is_set():
                            return args
                        process_video(video_file, output_dir, args, depth_model, side_model)
                        gc_collect()

    elif is_yaml(args.input):
        config = export_config.ExportConfig.load(args.input)
        if config.type == export_config.VIDEO_TYPE:
            process_config_video(config, args, side_model)
        if config.type == export_config.IMAGE_TYPE:
            process_config_images(config, args, side_model)
    elif is_text(args.input):
        if not is_output_dir(args.output):
            raise ValueError("-o must be a directory")
        files = []
        with open(args.input, mode="r", encoding="utf-8") as f:
            for line in f.readlines():
                line = line.strip()
                if not line.startswith("#"):
                    files.append(line.strip())
        if depth_model.is_image_supported():
            image_files = [f for f in files if is_image(f)]
            process_images(image_files, args.output, args, depth_model, side_model, title="Images")
        if depth_model.is_video_supported():
            video_files = [f for f in files if is_video(f)]
            for video_file in video_files:
                if args.state["stop_event"] is not None and args.state["stop_event"].is_set():
                    return args
                process_video(video_file, args.output, args, depth_model, side_model)
                gc_collect()
    elif is_video(args.input):
        if not depth_model.is_video_supported():
            raise ValueError(f"{args.depth_model} does not support video input")
        process_video(args.input, args.output, args, depth_model, side_model)
    elif is_image(args.input):
        if not depth_model.is_image_supported():
            raise ValueError(f"{args.depth_model} does not support image input")
        if is_output_dir(args.output):
            os.makedirs(args.output, exist_ok=True)
            output_filename = path.join(
                args.output,
                make_output_filename(args.input, args, video=False))
        else:
            output_filename = args.output
        im, _ = load_image_simple(args.input, color="rgb", exif_transpose=not args.disable_exif_transpose)
        im = TF.to_tensor(im).to(args.state["device"])
        output = process_image(im, args, depth_model, side_model)
        output = to_pil_image(output)
        make_parent_dir(output_filename)
        output.save(output_filename)
    else:
        raise ValueError("Unrecognized file type")

    return args


def find_param(args, depth_model, side_model):
    im, _ = load_image_simple(args.input, color="rgb")
    args.metadata = "filename"
    os.makedirs(args.output, exist_ok=True)
    if args.method == "forward_fill":
        divergence_cond = range(1, 10 + 1) if "divergence" in args.find_param else [args.divergence]
        convergence_cond = np.arange(-2, 2, 0.25) if "convergence" in args.find_param else [args.convergence]
    else:
        divergence_cond = range(1, 5) if "divergence" in args.find_param else [args.divergence]
        convergence_cond = np.arange(0, 1, 0.25) if "convergence" in args.find_param else [args.convergence]

    foreground_scale_cond = range(0, 3 + 1) if "foreground-scale" in args.find_param else [args.foreground_scale]
    ipd_offset_cond = range(0, 5 + 1) if "ipd-offset" in args.find_param else [args.ipd_offset]

    for divergence in divergence_cond:
        for convergence in convergence_cond:
            for foreground_scale in foreground_scale_cond:
                for ipd_offset in ipd_offset_cond:
                    args.divergence = float(divergence)
                    args.convergence = float(convergence)
                    args.foreground_scale = foreground_scale
                    args.ipd_offset = ipd_offset

                    output_filename = path.join(
                        args.output,
                        make_output_filename("param.png", args, video=False))
                    print(output_filename)
                    output = process_image(im, args, depth_model, side_model)
                    output = to_pil_image(output)
                    output.save(output_filename)<|MERGE_RESOLUTION|>--- conflicted
+++ resolved
@@ -646,13 +646,6 @@
                                        enable_amp=not args.disable_amp,
                                        edge_dilation=args.edge_dilation,
                                        depth_aa=args.depth_aa)
-<<<<<<< HEAD
-        reset_ema = [t in segment_pts for t in pts]
-        depth_list = depth_model.minmax_normalize(depths, reset_ema=reset_ema)
-        return _postprocess(depth_list, device_index)
-=======
->>>>>>> 97ca294c
-
         reset_ema = [t in segment_pts for t in pts]
         return _postprocess(
             depths, reset_ema,
