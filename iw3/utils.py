import os
from os import path
import warnings
import numpy as np
import torch
import torch.nn.functional as F
from torchvision.transforms import functional as TF, InterpolationMode
import argparse
from concurrent.futures import ThreadPoolExecutor as PoolExecutor
import threading
import math
from tqdm import tqdm
<<<<<<< HEAD
from PIL import ImageDraw
=======
from PIL import ImageDraw, Image
from nunif.initializer import gc_collect
>>>>>>> e830a9a6
from nunif.utils.image_loader import ImageLoader
from nunif.utils.pil_io import load_image_simple
from nunif.models import load_model  # , compile_model
import nunif.utils.video as VU
from nunif.utils.ui import is_image, is_video, is_text, is_output_dir, make_parent_dir, list_subdir, TorchHubDir
from nunif.device import create_device, autocast, device_is_mps, device_is_cuda, mps_is_available, xpu_is_available
from nunif.models.data_parallel import DeviceSwitchInference
from . import export_config
from . dilation import dilate_edge
from . forward_warp import apply_divergence_forward_warp
from . anaglyph import apply_anaglyph_redcyan
from . mapper import get_mapper, resolve_mapper_name
from . depth_model_factory import create_depth_model
from . base_depth_model import BaseDepthModel


HUB_MODEL_DIR = path.join(path.dirname(__file__), "pretrained_models", "hub")
REMBG_MODEL_DIR = path.join(path.dirname(__file__), "pretrained_models", "rembg")
os.environ["U2NET_HOME"] = path.abspath(path.normpath(REMBG_MODEL_DIR))

ROW_FLOW_V2_URL = "https://github.com/nagadomi/nunif/releases/download/0.0.0/iw3_row_flow_v2_20240130.pth"
ROW_FLOW_V3_URL = "https://github.com/nagadomi/nunif/releases/download/0.0.0/iw3_row_flow_v3_20240423.pth"
ROW_FLOW_V3_SYM_URL = "https://github.com/nagadomi/nunif/releases/download/0.0.0/iw3_row_flow_v3_sym_20240424.pth"

IMAGE_IO_QUEUE_MAX = 100


def make_divergence_feature_value(divergence, convergence, image_width):
    # assert image_width <= 2048
    divergence_pix = divergence * 0.5 * 0.01 * image_width
    divergence_feature_value = divergence_pix / 32.0
    convergence_feature_value = (-divergence_pix * convergence) / 32.0

    return divergence_feature_value, convergence_feature_value


def make_input_tensor(c, depth, divergence, convergence,
                      image_width, mapper="pow2"):
    depth = depth.squeeze(0)  # CHW -> HW
    depth = get_mapper(mapper)(depth)
    divergence_value, convergence_value = make_divergence_feature_value(divergence, convergence, image_width)
    divergence_feat = torch.full_like(depth, divergence_value, device=depth.device)
    convergence_feat = torch.full_like(depth, convergence_value, device=depth.device)

    if c is not None:
        w, h = c.shape[2], c.shape[1]
        mesh_y, mesh_x = torch.meshgrid(torch.linspace(-1, 1, h, device=c.device),
                                        torch.linspace(-1, 1, w, device=c.device), indexing="ij")
        grid = torch.stack((mesh_x, mesh_y), 2)
        grid = grid.permute(2, 0, 1)  # CHW
        return torch.cat([
            c,
            depth.unsqueeze(0),
            divergence_feat.unsqueeze(0),
            convergence_feat.unsqueeze(0),
            grid,
        ], dim=0)
    else:
        return torch.cat([
            depth.unsqueeze(0),
            divergence_feat.unsqueeze(0),
            convergence_feat.unsqueeze(0),
        ], dim=0)


def equirectangular_projection(c, device="cpu"):
    c = c.to(device)
    h, w = c.shape[1:]
    max_edge = max(h, w)
    output_size = max_edge + max_edge // 2
    pad_w = (output_size - w) // 2
    pad_h = (output_size - h) // 2
    c = TF.pad(c, (pad_w, pad_h, pad_w, pad_h),
               padding_mode="constant", fill=0)

    h, w = c.shape[1:]
    y, x = torch.meshgrid(torch.linspace(-1, 1, h, device=device),
                          torch.linspace(-1, 1, w, device=device), indexing="ij")

    azimuth = x * (math.pi * 0.5)
    elevation = y * (math.pi * 0.5)
    mesh_x = (max_edge / output_size) * torch.tan(azimuth)
    mesh_y = (max_edge / output_size) * (torch.tan(elevation) / torch.cos(azimuth))
    grid = torch.stack((mesh_x, mesh_y), 2)

    if device_is_mps(c.device):
        # MPS does not support bicubic
        mode = "bilinear"
    else:
        mode = "bicubic"

    z = F.grid_sample(c.unsqueeze(0),
                      grid.unsqueeze(0),
                      mode=mode, padding_mode="zeros",
                      align_corners=True).squeeze(0)
    z = torch.clamp(z, 0, 1)

    return z


def backward_warp(c, grid, delta, delta_scale):
    grid = grid + delta * delta_scale
    if c.shape[2] != grid.shape[2] or c.shape[3] != grid.shape[3]:
        grid = F.interpolate(grid, size=c.shape[-2:],
                             mode="bilinear", align_corners=True, antialias=False)
    grid = grid.permute(0, 2, 3, 1)
    if device_is_mps(c.device):
        # MPS does not support bicubic and border
        mode = "bilinear"
        padding_mode = "reflection"
    else:
        mode = "bicubic"
        padding_mode = "border"

    z = F.grid_sample(c, grid, mode=mode, padding_mode=padding_mode, align_corners=True)
    z = torch.clamp(z, 0, 1)
    return z


def make_grid(batch, width, height, device):
    # TODO: xpu: torch.meshgrid causes fallback from XPU to CPU, but it is faster to simply do nothing
    mesh_y, mesh_x = torch.meshgrid(torch.linspace(-1, 1, height, device=device),
                                    torch.linspace(-1, 1, width, device=device), indexing="ij")
    mesh_y = mesh_y.reshape(1, 1, height, width).expand(batch, 1, height, width)
    mesh_x = mesh_x.reshape(1, 1, height, width).expand(batch, 1, height, width)
    grid = torch.cat((mesh_x, mesh_y), dim=1)
    return grid


def apply_divergence_grid_sample(c, depth, divergence, convergence):
    # BCHW
    B, _, H, W = depth.shape
    shift_size = divergence * 0.01
    index_shift = depth * shift_size - (shift_size * convergence)
    delta = torch.cat([index_shift, torch.zeros_like(index_shift)], dim=1)
    grid = make_grid(B, W, H, c.device)
    left_eye = backward_warp(c, grid, -delta, 1)
    right_eye = backward_warp(c, grid, delta, 1)

    return left_eye, right_eye


def apply_divergence_nn_LR(model, c, depth, divergence, convergence,
                           mapper, enable_amp):
    if getattr(model, "symmetric", False):
        left_eye, right_eye = apply_divergence_nn_symmetric(model, c, depth, divergence, convergence, mapper, enable_amp)
    else:
        left_eye = apply_divergence_nn(model, c, depth, divergence, convergence,
                                       mapper, -1, enable_amp)
        right_eye = apply_divergence_nn(model, c, depth, divergence, convergence,
                                        mapper, 1, enable_amp)
    return left_eye, right_eye


def apply_divergence_nn(model, c, depth, divergence, convergence,
                        mapper, shift, enable_amp):
    # BCHW
    assert model.delta_output
    if shift > 0:
        c = torch.flip(c, (3,))
        depth = torch.flip(depth, (3,))

    B, _, H, W = depth.shape
    x = torch.stack([make_input_tensor(None, depth[i],
                                       divergence=divergence,
                                       convergence=convergence,
                                       image_width=W,
                                       mapper=mapper)
                     for i in range(depth.shape[0])])
    with autocast(device=depth.device, enabled=enable_amp):
        delta = model(x)
    grid = make_grid(B, W, H, c.device)
    delta_scale = 1.0 / (W // 2 - 1)
    z = backward_warp(c, grid, delta, delta_scale)

    if shift > 0:
        z = torch.flip(z, (3,))

    return z


def apply_divergence_nn_symmetric(model, c, depth, divergence, convergence,
                                  mapper, enable_amp):
    # BCHW
    assert model.delta_output
    assert model.symmetric
    B, _, H, W = depth.shape

    x = torch.stack([make_input_tensor(None, depth[i],
                                       divergence=divergence,
                                       convergence=convergence,
                                       image_width=W,
                                       mapper=mapper)
                     for i in range(depth.shape[0])])
    with autocast(device=depth.device, enabled=enable_amp):
        delta = model(x)
    grid = make_grid(B, W, H, c.device)
    delta_scale = 1.0 / (W // 2 - 1)
    left_eye = backward_warp(c, grid, delta, delta_scale)
    right_eye = backward_warp(c, grid, -delta, delta_scale)

    return left_eye, right_eye


def has_rembg_model(model_type):
    return path.exists(path.join(REMBG_MODEL_DIR, f"{model_type}.onnx"))


# Filename suffix for VR Player's video format detection
# LRF: full left-right 3D video
FULL_SBS_SUFFIX = "_LRF_Full_SBS"
HALF_SBS_SUFFIX = "_LR"
FULL_TB_SUFFIX = "_TBF_fulltb"
HALF_TB_SUFFIX = "_TB"
CROSS_EYED_SUFFIX = "_RLF_cross"

VR180_SUFFIX = "_180x180_LR"
ANAGLYPH_SUFFIX = "_redcyan"
DEBUG_SUFFIX = "_debug"

# SMB Invalid characters
# Linux SMB replaces file names with random strings if they contain these invalid characters
# So need to remove these for the filenaming rules.
SMB_INVALID_CHARS = '\\/:*?"<>|'


def make_output_filename(input_filename, args, video=False):
    basename = path.splitext(path.basename(input_filename))[0]
    basename = basename.translate({ord(c): ord("_") for c in SMB_INVALID_CHARS})
    if args.vr180:
        auto_detect_suffix = VR180_SUFFIX
    elif args.half_sbs:
        auto_detect_suffix = HALF_SBS_SUFFIX
    elif args.tb:
        auto_detect_suffix = FULL_TB_SUFFIX
    elif args.half_tb:
        auto_detect_suffix = HALF_TB_SUFFIX
    elif args.cross_eyed:
        auto_detect_suffix = CROSS_EYED_SUFFIX
    elif args.anaglyph:
        auto_detect_suffix = ANAGLYPH_SUFFIX + f"_{args.anaglyph}"
    elif args.debug_depth:
        auto_detect_suffix = DEBUG_SUFFIX
    else:
        auto_detect_suffix = FULL_SBS_SUFFIX

    def to_deciaml(f, scale, zfill=0):
        s = str(int(f * scale))
        if zfill:
            s = s.zfill(zfill)
        return s

    if args.metadata == "filename":
        if args.resolution:
            resolution = f"{args.resolution}_"
        else:
            resolution = ""
        if args.tta:
            tta = "TTA_"
        else:
            tta = ""
        if args.ema_normalize and video:
            ema = f"_ema{to_deciaml(args.ema_decay, 100, 2)}"
        else:
            ema = ""
        metadata = (f"_{args.depth_model}_{resolution}{tta}{args.method}_"
                    f"d{to_deciaml(args.divergence, 10, 2)}_c{to_deciaml(args.convergence, 10, 2)}_"
                    f"di{args.edge_dilation}_fs{args.foreground_scale}_ipd{to_deciaml(args.ipd_offset, 1)}{ema}")
    else:
        metadata = ""

    return basename + metadata + auto_detect_suffix + (args.video_extension if video else get_image_ext(args.format))


def make_video_codec_option(args):
    if args.video_codec in {"libx264", "libx265", "hevc_nvenc", "h264_nvenc"}:
        options = {"preset": args.preset, "crf": str(args.crf)}

        if args.tune:
            options["tune"] = ",".join(set(args.tune))

        if args.profile_level:
            options["level"] = str(int(float(args.profile_level) * 10))

        if args.video_codec == "libx265":
            x265_params = ["log-level=warning", "high-tier=enabled"]
            if args.profile_level:
                x265_params.append(f"level-idc={int(float(args.profile_level) * 10)}")
            options["x265-params"] = ":".join(x265_params)
        elif args.video_codec == "libx264":
            # TODO:
            # if args.tb or args.half_tb:
            #    options["x264-params"] = "frame-packing=4"
            if args.half_sbs:
                options["x264-params"] = "frame-packing=3"
        elif args.video_codec in {"hevc_nvenc", "h264_nvenc"}:
            options["rc"] = "constqp"
            options["qp"] = str(args.crf)
    else:
        options = {}

    return options


def get_image_ext(format):
    if format == "png":
        return ".png"
    elif format == "webp":
        return ".webp"
    elif format == "jpeg":
        return ".jpg"
    else:
        raise NotImplementedError(format)


def save_image(im, output_filename, format="png", png_info=None):
    if format == "png":
        options = {
            "compress_level": 6,
            "pnginfo": png_info,
        }
    elif format == "webp":
        options = {
            "quality": 95,
            "method": 4,
            "lossless": True
        }
    elif format == "jpeg":
        options = {
            "quality": 95,
            "subsampling": "4:2:0",
        }
    else:
        raise NotImplementedError(format)

    im.save(output_filename, format=format, **options)


def remove_bg_from_image(im, bg_session):
    # TODO: mask resolution seems to be low
    mask = TF.to_tensor(rembg.remove(im, session=bg_session, only_mask=True))
    im = TF.to_tensor(im)
    bg_color = torch.tensor((0.4, 0.4, 0.2)).view(3, 1, 1)
    im = im * mask + bg_color * (1.0 - mask)
    im = torch.clamp(im, 0, 1)
    im = TF.to_pil_image(im)

    return im


def preprocess_image(im, args):
    if not torch.is_tensor(im):
        im = TF.to_tensor(im)

    if args.rotate_left:
        im = torch.rot90(im, 1, (1, 2))
    elif args.rotate_right:
        im = torch.rot90(im, 3, (1, 2))

    h, w = im.shape[1:]
    new_w, new_h = w, h
    if args.max_output_height is not None and new_h > args.max_output_height:
        new_w = int(args.max_output_height / new_h * new_w)
        new_h = args.max_output_height
        # only apply max height
    if new_w != w or new_h != h:
        new_h -= new_h % 2
        new_w -= new_w % 2
        im = TF.resize(im, (new_h, new_w),
                       interpolation=InterpolationMode.BICUBIC, antialias=True)
        im = torch.clamp(im, 0, 1)
    im_org = im
    if args.bg_session is not None:
        im2 = remove_bg_from_image(TF.to_pil_image(im), args.bg_session)
        im = TF.to_tensor(im2).to(im.device)
    return im_org, im


def apply_divergence(depth, im_org, args, side_model):
    batch = True
    if depth.ndim != 4:
        # CHW
        depth = depth.unsqueeze(0)
        im_org = im_org.unsqueeze(0)
        batch = False
    else:
        # BCHW
        pass

    if args.method in {"grid_sample", "backward"}:
        depth = get_mapper(args.mapper)(depth)
        left_eye, right_eye = apply_divergence_grid_sample(
            im_org, depth,
            args.divergence, convergence=args.convergence)
    elif args.method in {"forward", "forward_fill"}:
        depth = get_mapper(args.mapper)(depth)
        left_eye, right_eye = apply_divergence_forward_warp(
            im_org, depth,
            args.divergence, convergence=args.convergence,
            method=args.method)
    else:
        if args.stereo_width is not None:
            # NOTE: use src aspect ratio instead of depth aspect ratio
            H, W = im_org.shape[2:]
            stereo_width = min(W, args.stereo_width)
            if depth.shape[3] != stereo_width:
                new_w = stereo_width
                new_h = int(H * (stereo_width / W))
                depth = F.interpolate(depth, size=(new_h, new_w),
                                      mode="bilinear", align_corners=True, antialias=True)
                depth = torch.clamp(depth, 0, 1)
        left_eye, right_eye = apply_divergence_nn_LR(
            side_model, im_org, depth,
            args.divergence, args.convergence,
            mapper=args.mapper,
            enable_amp=not args.disable_amp)

    if not batch:
        left_eye = left_eye.squeeze(0)
        right_eye = right_eye.squeeze(0)

    return left_eye, right_eye


def postprocess_image(left_eye, right_eye, args):
    # CHW
    ipd_pad = int(abs(args.ipd_offset) * 0.01 * left_eye.shape[2])
    ipd_pad -= ipd_pad % 2
    if ipd_pad > 0:
        pad_o, pad_i = (ipd_pad * 2, ipd_pad) if args.ipd_offset > 0 else (ipd_pad, ipd_pad * 2)
        left_eye = TF.pad(left_eye, (pad_o, 0, pad_i, 0), padding_mode="constant")
        right_eye = TF.pad(right_eye, (pad_i, 0, pad_o, 0), padding_mode="constant")

    if args.pad is not None:
        pad_h = int(left_eye.shape[1] * args.pad) // 2
        pad_w = int(left_eye.shape[2] * args.pad) // 2
        left_eye = TF.pad(left_eye, (pad_w, pad_h, pad_w, pad_h), padding_mode="constant")
        right_eye = TF.pad(right_eye, (pad_w, pad_h, pad_w, pad_h), padding_mode="constant")
    if args.vr180:
        left_eye = equirectangular_projection(left_eye, device=left_eye.device)
        right_eye = equirectangular_projection(right_eye, device=right_eye.device)
    elif args.half_sbs:
        left_eye = TF.resize(left_eye, (left_eye.shape[1], left_eye.shape[2] // 2),
                             interpolation=InterpolationMode.BICUBIC, antialias=True)
        right_eye = TF.resize(right_eye, (right_eye.shape[1], right_eye.shape[2] // 2),
                              interpolation=InterpolationMode.BICUBIC, antialias=True)
    elif args.half_tb:
        left_eye = TF.resize(left_eye, (left_eye.shape[1] // 2, left_eye.shape[2]),
                             interpolation=InterpolationMode.BICUBIC, antialias=True)
        right_eye = TF.resize(right_eye, (right_eye.shape[1] // 2, right_eye.shape[2]),
                              interpolation=InterpolationMode.BICUBIC, antialias=True)

    if args.anaglyph is not None:
        # Anaglyph
        sbs = apply_anaglyph_redcyan(left_eye, right_eye, args.anaglyph)
    elif args.tb or args.half_tb:
        # TopBottom
        sbs = torch.cat([left_eye, right_eye], dim=1)
        sbs = torch.clamp(sbs, 0., 1.)
    elif args.cross_eyed:
        # Reverse SideBySide
        sbs = torch.cat([right_eye, left_eye], dim=2)
        sbs = torch.clamp(sbs, 0., 1.)
    else:
        # SideBySide
        sbs = torch.cat([left_eye, right_eye], dim=2)
        sbs = torch.clamp(sbs, 0., 1.)

    h, w = sbs.shape[1:]
    new_w, new_h = w, h
    if args.max_output_height is not None and new_h > args.max_output_height:
        if args.keep_aspect_ratio:
            new_w = int(args.max_output_height / new_h * new_w)
        new_h = args.max_output_height
    if args.max_output_width is not None and new_w > args.max_output_width:
        if args.keep_aspect_ratio:
            new_h = int(args.max_output_width / new_w * new_h)
        new_w = args.max_output_width
    if new_w != w or new_h != h:
        new_h -= new_h % 2
        new_w -= new_w % 2
        sbs = TF.resize(sbs, (new_h, new_w),
                        interpolation=InterpolationMode.BICUBIC, antialias=True)
        sbs = torch.clamp(sbs, 0, 1)
    return sbs


def debug_depth_image(depth, args):
    depth = depth.float()
    mean_depth, std_depth = depth.mean().item(), depth.std().item()
    depth2 = get_mapper(args.mapper)(depth)
    out = torch.cat([depth, depth2], dim=2).cpu()
    out = TF.to_pil_image(out)
    gc = ImageDraw.Draw(out)
    # gc.text((16, 16), (f"min={round(float(depth_min), 4)}\n"
    #                    f"max={round(float(depth_max), 4)}\n"
    #                    f"mean={round(float(mean_depth), 4)}\n"
    #                    f"std={round(float(std_depth), 4)}"), "gray")

    return out


def process_image(im, args, depth_model, side_model, return_tensor=False):
    with torch.inference_mode():
        im_org, im = preprocess_image(im, args)
        depth = depth_model.infer(im, tta=args.tta, low_vram=args.low_vram,
                                  enable_amp=not args.disable_amp,
                                  edge_dilation=args.edge_dilation)
        depth = depth_model.minmax_normalize(depth)
        if not args.debug_depth:
            left_eye, right_eye = apply_divergence(depth, im_org, args, side_model)
            sbs = postprocess_image(left_eye, right_eye, args)
            if not return_tensor:
                sbs = TF.to_pil_image(sbs)
            return sbs
        else:
            return debug_depth_image(depth, args)


def process_images(files, output_dir, args, depth_model, side_model, title=None):
    # disable ema minmax for each process
    depth_model.disable_ema_minmax()
    os.makedirs(output_dir, exist_ok=True)

    if args.resume:
        # skip existing output files
        remaining_files = []
        existing_files = []
        for fn in files:
            output_filename = path.join(
                output_dir,
                make_output_filename(path.basename(fn), args, video=False))
            if not path.exists(output_filename):
                remaining_files.append(fn)
            else:
                existing_files.append(fn)
        if existing_files:
            # The last file may be corrupt, so process it again
            remaining_files.insert(0, existing_files[0])
        files = remaining_files

    loader = ImageLoader(
        files=files,
        load_func=load_image_simple,
        load_func_kwargs={"color": "rgb", "exif_transpose": not args.disable_exif_transpose})
    futures = []
    tqdm_fn = args.state["tqdm_fn"] or tqdm
    pbar = tqdm_fn(ncols=80, total=len(files), desc=title)
    stop_event = args.state["stop_event"]
    suspend_event = args.state["suspend_event"]
    with PoolExecutor(max_workers=4) as pool:
        for im, meta in loader:
            filename = meta["filename"]
            output_filename = path.join(
                output_dir,
                make_output_filename(filename, args, video=False))
            if im is None:
                pbar.update(1)
                continue
            im = TF.to_tensor(im).to(args.state["device"])
            output = process_image(im, args, depth_model, side_model)
            f = pool.submit(save_image, output, output_filename, format=args.format)
            #  f.result() # for debug
            futures.append(f)
            pbar.update(1)
            if suspend_event is not None:
                suspend_event.wait()
            if stop_event is not None and stop_event.is_set():
                break
            if len(futures) > IMAGE_IO_QUEUE_MAX:
                for f in futures:
                    f.result()
                futures = []
        for f in futures:
            f.result()
    pbar.close()


def process_video_full(input_filename, output_path, args, depth_model, side_model):
    ema_normalize = args.ema_normalize and args.max_fps >= 15
    if ema_normalize:
        depth_model.enable_ema_minmax(args.ema_decay)

    if side_model is not None:
        # TODO: sometimes ERROR RUNNING GUARDS forward error happen
        # side_model = compile_model(side_model, dynamic=True)
        pass

    if is_output_dir(output_path):
        os.makedirs(output_path, exist_ok=True)
        output_filename = path.join(
            output_path,
            make_output_filename(path.basename(input_filename), args, video=True))
    else:
        output_filename = output_path

    if args.resume and path.exists(output_filename):
        return

    if not args.yes and path.exists(output_filename):
        y = input(f"File '{output_filename}' already exists. Overwrite? [y/N]").lower()
        if y not in {"y", "ye", "yes"}:
            return

    make_parent_dir(output_filename)

    def config_callback(stream):
        fps = VU.get_fps(stream)
        if float(fps) > args.max_fps:
            fps = args.max_fps

        return VU.VideoOutputConfig(
            fps=fps,
            container_format=args.video_format,
            video_codec=args.video_codec,
            pix_fmt=args.pix_fmt,
            colorspace=args.colorspace,
            options=make_video_codec_option(args),
            container_options={"movflags": "+faststart"} if args.video_format == "mp4" else {},
        )

    @torch.inference_mode()
    def test_callback(frame):
        frame = VU.to_frame(process_image(VU.to_tensor(frame, device=args.state["device"]), args, depth_model, side_model,
                                          return_tensor=True))
        if ema_normalize:
            # reset ema to avoid affecting test frames
            depth_model.reset_ema_minmax()
        return frame

    if args.low_vram or args.debug_depth:
        @torch.inference_mode()
        def frame_callback(frame):
            if frame is None:
                return None
            return VU.to_frame(process_image(VU.to_tensor(frame, device=args.state["device"]), args, depth_model, side_model,
                                             return_tensor=True))

        VU.process_video(input_filename, output_filename,
                         config_callback=config_callback,
                         frame_callback=frame_callback,
                         test_callback=test_callback,
                         vf=args.vf,
                         stop_event=args.state["stop_event"],
                         suspend_event=args.state["suspend_event"],
                         tqdm_fn=args.state["tqdm_fn"],
                         title=path.basename(input_filename),
                         start_time=args.start_time,
                         end_time=args.end_time)
    else:
        minibatch_size = args.batch_size // 2 or 1 if args.tta else args.batch_size
        preprocess_lock = [threading.Lock() for _ in range(len(args.state["devices"]))]
        depth_lock = [threading.Lock() for _ in range(len(args.state["devices"]))]
        sbs_lock = [threading.Lock() for _ in range(len(args.state["devices"]))]
        streams = threading.local()

        @torch.inference_mode()
        def __batch_callback(x):
            device_index = args.state["devices"].index(x.device)
            if args.max_output_height is not None or args.bg_session is not None:
                # TODO: batch preprocess_image
                with preprocess_lock[device_index]:
                    xs = [preprocess_image(xx, args) for xx in x]
                    x = torch.stack([x for x_org, x in xs])
                    if args.bg_session is not None:
                        x_orgs = torch.stack([x_org for x_org, x in xs])
                    else:
                        x_orgs = x
            else:
                x_orgs = x
            with depth_lock[device_index]:
                depths = depth_model.infer(x, tta=args.tta, low_vram=args.low_vram,
                                           enable_amp=not args.disable_amp,
                                           edge_dilation=args.edge_dilation)
                depths = depth_model.minmax_normalize(depths)

            if args.method in {"forward", "forward_fill"}:
                # Lock all threads
                # forward_warp uses torch.use_deterministic_algorithms() and it seems to be not thread-safe
                with sbs_lock[device_index], preprocess_lock[device_index], depth_lock[device_index]:
                    left_eyes, right_eyes = apply_divergence(depths, x_orgs, args, side_model)
            else:
                with sbs_lock[device_index]:
                    left_eyes, right_eyes = apply_divergence(depths, x_orgs, args, side_model)

            return torch.stack([
                postprocess_image(left_eyes[i], right_eyes[i], args)
                for i in range(left_eyes.shape[0])])

        def _batch_callback(x):
            if args.cuda_stream and device_is_cuda(x.device):
                device_name = str(x.device)
                if not hasattr(streams, device_name):
                    setattr(streams, device_name, torch.cuda.Stream(device=x.device))
                stream = getattr(streams, device_name)
                stream.wait_stream(torch.cuda.current_stream(x.device))
                with torch.cuda.device(x.device), torch.cuda.stream(stream):
                    ret = __batch_callback(x)
                    stream.synchronize()
                    return ret
            else:
                return __batch_callback(x)

        extra_queue = 1 if len(args.state["devices"]) == 1 else 0
        frame_callback = VU.FrameCallbackPool(
            _batch_callback,
            batch_size=minibatch_size,
            device=args.state["devices"],
            max_workers=args.max_workers,
            max_batch_queue=args.max_workers + extra_queue,
        )
        VU.process_video(input_filename, output_filename,
                         config_callback=config_callback,
                         frame_callback=frame_callback,
                         test_callback=test_callback,
                         vf=args.vf,
                         stop_event=args.state["stop_event"],
                         suspend_event=args.state["suspend_event"],
                         tqdm_fn=args.state["tqdm_fn"],
                         title=path.basename(input_filename),
                         start_time=args.start_time,
                         end_time=args.end_time)
        frame_callback.shutdown()


def process_video_keyframes(input_filename, output_path, args, depth_model, side_model):
    if is_output_dir(output_path):
        os.makedirs(output_path, exist_ok=True)
        output_filename = path.join(
            output_path,
            make_output_filename(path.basename(input_filename), args, video=True))
    else:
        output_filename = output_path

    output_dir = path.join(path.dirname(output_filename), path.splitext(path.basename(output_filename))[0])
    if output_dir.endswith("_LRF"):
        output_dir = output_dir[:-4]
    os.makedirs(output_dir, exist_ok=True)
    with PoolExecutor(max_workers=4) as pool:
        futures = []

        def frame_callback(frame):
            im = TF.to_tensor(frame.to_image()).to(args.state["device"])
            output = process_image(im, args, depth_model, side_model)
            output_filename = path.join(
                output_dir,
                path.basename(output_dir) + "_" + str(frame.pts).zfill(8) + FULL_SBS_SUFFIX + get_image_ext(args.format))
            f = pool.submit(save_image, output, output_filename, format=args.format)
            futures.append(f)
        VU.process_video_keyframes(input_filename, frame_callback=frame_callback,
                                   min_interval_sec=args.keyframe_interval,
                                   stop_event=args.state["stop_event"],
                                   suspend_event=args.state["suspend_event"],
                                   title=path.basename(input_filename))
        for f in futures:
            f.result()


def process_video(input_filename, output_path, args, depth_model, side_model):
    # disable ema minmax for each process
    depth_model.disable_ema_minmax()

    if args.keyframe:
        process_video_keyframes(input_filename, output_path, args, depth_model, side_model)
    else:
        process_video_full(input_filename, output_path, args, depth_model, side_model)


def export_images(args):
    if path.isdir(args.input):
        files = ImageLoader.listdir(args.input)
        rgb_dir = path.normpath(path.abspath(args.input))
    else:
        assert is_image(args.input)
        files = [args.input]
        rgb_dir = path.normpath(path.abspath(path.dirname(args.input)))

    if args.export_disparity:
        mapper = "none"
        edge_dilation = args.edge_dilation
        skip_edge_dilation = True
        skip_mapper = True
    else:
        mapper = args.mapper
        edge_dilation = 0
        skip_edge_dilation = False
        skip_mapper = False

    config = export_config.ExportConfig(
        type=export_config.IMAGE_TYPE,
        fps=1,
        mapper=mapper,
        skip_mapper=skip_mapper,
        skip_edge_dilation=skip_edge_dilation,
        user_data={
            "export_options": {
                "depth_model": args.depth_model,
                "export_disparity": args.export_disparity,
                "mapper": args.mapper,
                "edge_dilation": args.edge_dilation,
                "ema_normalize": False,
            }
        }
    )
    config.rgb_dir = rgb_dir
    config.audio_file = None
    output_dir = args.output
    depth_dir = path.join(output_dir, config.depth_dir)
    config_file = path.join(output_dir, export_config.FILENAME)

    os.makedirs(depth_dir, exist_ok=True)
    depth_model = args.state["depth_model"]

    if args.resume:
        # skip existing depth files
        remaining_files = []
        existing_files = []
        for fn in files:
            basename = path.splitext(path.basename(fn))[0] + ".png"
            depth_file = path.join(depth_dir, basename)
            if not path.exists(depth_file):
                remaining_files.append(fn)
            else:
                existing_files.append(fn)

        if existing_files:
            # The last file may be corrupt, so process it again
            remaining_files.insert(0, existing_files[0])
        files = remaining_files

    loader = ImageLoader(
        files=files,
        load_func=load_image_simple,
        load_func_kwargs={"color": "rgb", "exif_transpose": not args.disable_exif_transpose})
    futures = []
    tqdm_fn = args.state["tqdm_fn"] or tqdm
    pbar = tqdm_fn(ncols=80, total=len(files), desc="Images")
    stop_event = args.state["stop_event"]
    suspend_event = args.state["suspend_event"]
    with PoolExecutor(max_workers=4) as pool, torch.inference_mode():
        for im, meta in loader:
            basename = path.splitext(path.basename(meta["filename"]))[0] + ".png"
            depth_file = path.join(depth_dir, basename)
            if im is None:
                pbar.update(1)
                continue
            im = TF.to_tensor(im).to(args.state["device"])
            im_org, im = preprocess_image(im, args)
            depth = depth_model.infer(im, tta=args.tta, low_vram=args.low_vram,
                                      enable_amp=not args.disable_amp,
                                      edge_dilation=edge_dilation)
            depth = depth_model.minmax_normalize(depth)
            if args.export_disparity:
                depth = get_mapper(args.mapper)(depth)
            futures.append(pool.submit(depth_model.save_depth, depth, depth_file, normalize=False))
            pbar.update(1)
            if suspend_event is not None:
                suspend_event.wait()
            if stop_event is not None and stop_event.is_set():
                break
            if len(futures) > IMAGE_IO_QUEUE_MAX:
                for f in futures:
                    f.result()
                futures = []

        for f in futures:
            f.result()
    pbar.close()
    config.save(config_file)


def get_resume_seq(depth_dir, rgb_dir):
    depth_files = sorted([path.basename(fn) for fn in ImageLoader.listdir(depth_dir)])
    rgb_files = sorted([path.basename(fn) for fn in ImageLoader.listdir(rgb_dir)])
    if rgb_files and depth_files:
        last_seq = int(path.splitext(min(rgb_files[-1], depth_files[-1]))[0], 10)
    else:
        last_seq = -1

    return last_seq


def export_video(args):
    basename = path.splitext(path.basename(args.input))[0]
    if args.export_disparity:
        mapper = "none"
        edge_dilation = args.edge_dilation
        skip_edge_dilation = True
        skip_mapper = True
    else:
        mapper = args.mapper
        edge_dilation = 0
        skip_edge_dilation = False
        skip_mapper = False
    config = export_config.ExportConfig(
        type=export_config.VIDEO_TYPE,
        basename=basename,
        mapper=mapper,
        skip_mapper=skip_mapper,
        skip_edge_dilation=skip_edge_dilation,
        user_data={
            "export_options": {
                "depth_model": args.depth_model,
                "export_disparity": args.export_disparity,
                "mapper": args.mapper,
                "edge_dilation": args.edge_dilation,
                "max_fps": args.max_fps,
                "ema_normalize": args.ema_normalize,
            }
        }
    )
    # NOTE: Windows does not allow creating folders with trailing spaces. basename.strip()
    output_dir = path.join(args.output, basename.strip())
    rgb_dir = path.join(output_dir, config.rgb_dir)
    depth_dir = path.join(output_dir, config.depth_dir)
    audio_file = path.join(output_dir, config.audio_file)
    config_file = path.join(output_dir, export_config.FILENAME)

    if not args.resume and (not args.yes and path.exists(config_file)):
        y = input(f"File '{config_file}' already exists. Overwrite? [y/N]").lower()
        if y not in {"y", "ye", "yes"}:
            return

    os.makedirs(rgb_dir, exist_ok=True)
    os.makedirs(depth_dir, exist_ok=True)

    if args.resume:
        resume_seq = get_resume_seq(depth_dir, rgb_dir) - args.batch_size
    else:
        resume_seq = -1

    if resume_seq > 0 and path.exists(audio_file):
        has_audio = True
    else:
        has_audio = VU.export_audio(args.input, audio_file,
                                    start_time=args.start_time, end_time=args.end_time,
                                    title="Audio",
                                    stop_event=args.state["stop_event"], suspend_event=args.state["suspend_event"],
                                    tqdm_fn=args.state["tqdm_fn"])
    if not has_audio:
        config.audio_file = None

    if args.state["stop_event"] is not None and args.state["stop_event"].is_set():
        return

    def config_callback(stream):
        fps = VU.get_fps(stream)
        if float(fps) > args.max_fps:
            fps = args.max_fps
        config.fps = fps  # update fps

        def state_update_callback(c):
            config.source_color_range = c.state["source_color_range"]
            config.output_colorspace = c.state["output_colorspace"]

        video_output_config = VU.VideoOutputConfig(fps=fps, pix_fmt=args.pix_fmt, colorspace=args.colorspace)
        video_output_config.state_updated = state_update_callback

        return video_output_config

    minibatch_size = args.batch_size // 2 or 1 if args.tta else args.batch_size
    preprocess_lock = [threading.Lock() for _ in range(len(args.state["devices"]))]
    depth_lock = [threading.Lock() for _ in range(len(args.state["devices"]))]
    streams = threading.local()
    depth_model = args.state["depth_model"]
    ema_normalize = args.ema_normalize and args.max_fps >= 15
    if ema_normalize:
        depth_model.enable_ema_minmax(args.ema_decay)

    @torch.inference_mode()
    def __batch_callback(x, pts):
        device_index = args.state["devices"].index(x.device)
        if args.max_output_height is not None or args.bg_session is not None:
            with preprocess_lock[device_index]:
                xs = [preprocess_image(xx, args) for xx in x]
                x = torch.stack([x for x_org, x in xs])
                if args.bg_session is not None:
                    x_orgs = torch.stack([x_org for x_org, x in xs])
                else:
                    x_orgs = x
        else:
            x_orgs = x

        with depth_lock[device_index]:
            depths = depth_model.infer(x, tta=args.tta, low_vram=args.low_vram,
                                       enable_amp=not args.disable_amp,
                                       edge_dilation=edge_dilation)
            depths = depth_model.minmax_normalize(depths)
            if args.export_disparity:
                depths = torch.stack([get_mapper(args.mapper)(depths[i]) for i in range(depths.shape[0])])

        depths = depths.detach().cpu()
        x_orgs = x_orgs.detach().cpu()

        for x, depth, seq in zip(x_orgs, depths, pts):
            seq = str(seq).zfill(8)
            depth_model.save_depth(depth[0], path.join(depth_dir, f"{seq}.png"), normalize=False)
            rgb = TF.to_pil_image(x)
            rgb.save(path.join(rgb_dir, f"{seq}.png"))

    def _batch_callback(x, pts):
        if args.cuda_stream and device_is_cuda(x.device):
            device_name = str(x.device)
            if not hasattr(streams, device_name):
                setattr(streams, device_name, torch.cuda.Stream(device=x.device))
            stream = getattr(streams, device_name)
            stream.wait_stream(torch.cuda.current_stream(x.device))
            with torch.cuda.device(x.device), torch.cuda.stream(stream):
                ret = __batch_callback(x, pts)
                stream.synchronize()
                return ret
        else:
            return __batch_callback(x, pts)

    extra_queue = 1 if len(args.state["devices"]) == 1 else 0
    frame_callback = VU.FrameCallbackPool(
        _batch_callback,
        batch_size=minibatch_size,
        device=args.state["devices"],
        max_workers=args.max_workers,
        max_batch_queue=args.max_workers + extra_queue,
        require_pts=True,
        skip_pts=resume_seq
    )
    VU.hook_frame(args.input,
                  config_callback=config_callback,
                  frame_callback=frame_callback,
                  vf=args.vf,
                  stop_event=args.state["stop_event"],
                  suspend_event=args.state["suspend_event"],
                  tqdm_fn=args.state["tqdm_fn"],
                  title=path.basename(args.input),
                  start_time=args.start_time,
                  end_time=args.end_time)
    frame_callback.shutdown()
    config.save(config_file)


def process_config_video(config, args, side_model):
    base_dir = path.dirname(args.input)
    rgb_dir, depth_dir, audio_file = config.resolve_paths(base_dir)

    if is_output_dir(args.output):
        os.makedirs(args.output, exist_ok=True)
        basename = config.basename or path.basename(base_dir)
        output_filename = path.join(
            args.output,
            make_output_filename(basename, args, video=True))
    else:
        output_filename = args.output
    make_parent_dir(output_filename)

    if args.resume and path.exists(output_filename):
        return
    if not args.yes and path.exists(output_filename):
        y = input(f"File '{output_filename}' already exists. Overwrite? [y/N]").lower()
        if y not in {"y", "ye", "yes"}:
            return

    rgb_files = ImageLoader.listdir(rgb_dir)
    depth_files = ImageLoader.listdir(depth_dir)
    if len(rgb_files) != len(depth_files):
        raise ValueError(f"No match rgb_files={len(rgb_files)} and depth_files={len(depth_files)}")
    if len(rgb_files) == 0:
        raise ValueError(f"{rgb_dir} is empty")

    rgb_loader = ImageLoader(
        files=rgb_files,
        load_func=load_image_simple,
        load_func_kwargs={"color": "rgb"})
    depth_loader = ImageLoader(
        files=depth_files,
        load_func=BaseDepthModel.load_depth)
    sbs_lock = threading.Lock()

    @torch.inference_mode()
    def batch_callback(x, depths):
        if not config.skip_edge_dilation and args.edge_dilation > 0:
            # apply --edge-dilation
            depths = -dilate_edge(-depths, args.edge_dilation)
        with sbs_lock:
            left_eyes, right_eyes = apply_divergence(depths, x, args, side_model)
        return torch.stack([
            postprocess_image(left_eyes[i], right_eyes[i], args)
            for i in range(left_eyes.shape[0])])

    def test_output_size(rgb_file, depth_file):
        rgb = load_image_simple(rgb_file, color="rgb")[0]
        depth = BaseDepthModel.load_depth(depth_file)[0].to(args.state["device"])
        rgb = TF.to_tensor(rgb).to(args.state["device"])
        frame = batch_callback(rgb.unsqueeze(0), depth.unsqueeze(0))
        return frame.shape[2:]

    minibatch_size = args.batch_size // 2 or 1 if args.tta else args.batch_size

    def generator():
        rgb_batch = []
        depth_batch = []
        for rgb, depth in zip(rgb_loader, depth_loader):
            rgb = TF.to_tensor(rgb[0])
            rgb_batch.append(rgb)
            depth_batch.append(depth[0])
            if len(rgb_batch) == minibatch_size:
                frames = batch_callback(torch.stack(rgb_batch).to(args.state["device"]),
                                        torch.stack(depth_batch).to(args.state["device"]))
                rgb_batch.clear()
                depth_batch.clear()

                yield [VU.to_frame(frame) for frame in frames]

        if rgb_batch:
            frames = batch_callback(torch.stack(rgb_batch).to(args.state["device"]),
                                    torch.stack(depth_batch).to(args.state["device"]))
            rgb_batch.clear()
            depth_batch.clear()

            yield [VU.to_frame(frame) for frame in frames]

    output_height, output_width = test_output_size(rgb_files[0], depth_files[0])
    video_config = VU.VideoOutputConfig(
        fps=config.fps,  # use config.fps, ignore args.max_fps
        container_format=args.video_format,
        video_codec=args.video_codec,
        pix_fmt=args.pix_fmt,
        colorspace=args.colorspace,
        options=make_video_codec_option(args),
        container_options={"movflags": "+faststart"} if args.video_format == "mp4" else {},
        output_width=output_width,
        output_height=output_height
    )
    video_config.state["source_color_range"] = config.source_color_range
    video_config.state["output_colorspace"] = config.output_colorspace

    original_mapper = args.mapper
    try:
        if config.skip_mapper:
            # force use "none" mapper
            args.mapper = "none"
        else:
            if config.mapper is not None:
                # use specified mapper from config
                # NOTE: override args
                args.mapper = config.mapper
            else:
                # when config.mapper is not defined, use args.mapper
                # TODO: It can be still disputable
                pass
        VU.generate_video(
            output_filename,
            generator,
            config=video_config,
            audio_file=audio_file,
            title=path.basename(base_dir),
            total_frames=len(rgb_files),
            stop_event=args.state["stop_event"],
            suspend_event=args.state["suspend_event"],
            tqdm_fn=args.state["tqdm_fn"],
        )
    finally:
        args.mapper = original_mapper


def process_config_images(config, args, side_model):
    base_dir = path.dirname(args.input)
    rgb_dir, depth_dir, _ = config.resolve_paths(base_dir)

    def fix_rgb_depth_pair(files1, files2):
        # files1 and file2 are sorted
        db1 = {path.basename(fn): fn for fn in files1}
        db2 = {path.basename(fn): fn for fn in files2}
        files2 = [fn for key, fn in db2.items() if key in db1]
        files1 = [fn for key, fn in db1.items() if key in db2]
        return files1, files2

    output_dir = args.output
    os.makedirs(output_dir, exist_ok=True)
    rgb_files = ImageLoader.listdir(rgb_dir)
    depth_files = ImageLoader.listdir(depth_dir)

    if args.resume:
        # skip existing output files
        remaining_files = []
        existing_files = []
        for fn in rgb_files:
            output_filename = path.join(
                output_dir,
                make_output_filename(path.basename(fn), args, video=False))
            if not path.exists(output_filename):
                remaining_files.append(fn)
            else:
                existing_files.append(fn)
        if existing_files:
            # The last file may be corrupt, so process it again
            remaining_files.insert(0, existing_files[0])
        rgb_files = remaining_files

    rgb_files, depth_files = fix_rgb_depth_pair(rgb_files, depth_files)

    if len(rgb_files) != len(depth_files):
        raise ValueError(f"No match rgb_files={len(rgb_files)} and depth_files={len(depth_files)}")
    if len(rgb_files) == 0:
        raise ValueError(f"{rgb_dir} is empty")

    rgb_loader = ImageLoader(
        files=rgb_files,
        load_func=load_image_simple,
        load_func_kwargs={"color": "rgb"})
    depth_loader = ImageLoader(
        files=depth_files,
        load_func=BaseDepthModel.load_depth)

    original_mapper = args.mapper
    try:
        if config.skip_mapper:
            args.mapper = "none"
        else:
            if config.mapper is not None:
                args.mapper = config.mapper
            else:
                pass
        with PoolExecutor(max_workers=4) as pool:
            tqdm_fn = args.state["tqdm_fn"] or tqdm
            pbar = tqdm_fn(ncols=80, total=len(rgb_files), desc="Images")
            stop_event = args.state["stop_event"]
            suspend_event = args.state["suspend_event"]
            futures = []
            for (rgb, rgb_meta), (depth, depth_meta) in zip(rgb_loader, depth_loader):
                rgb_filename = path.splitext(path.basename(rgb_meta["filename"]))[0]
                depth_filename = path.splitext(path.basename(depth_meta["filename"]))[0]
                if rgb_filename != depth_filename:
                    raise ValueError(f"No match {rgb_filename} and {depth_filename}")
                rgb = TF.to_tensor(rgb).to(args.state["device"])
                depth = depth.to(args.state["device"])
                if not config.skip_edge_dilation and args.edge_dilation > 0:
                    depth = -dilate_edge(-depth.unsqueeze(0), args.edge_dilation).squeeze(0)

                left_eye, right_eye = apply_divergence(depth, rgb, args, side_model)
                sbs = postprocess_image(left_eye, right_eye, args)
                sbs = TF.to_pil_image(sbs)

                output_filename = path.join(
                    output_dir,
                    make_output_filename(rgb_filename, args, video=False))
                f = pool.submit(save_image, sbs, output_filename, format=args.format)
                futures.append(f)
                pbar.update(1)
                if suspend_event is not None:
                    suspend_event.wait()
                if stop_event is not None and stop_event.is_set():
                    break
                if len(futures) > IMAGE_IO_QUEUE_MAX:
                    for f in futures:
                        f.result()
                    futures = []
            for f in futures:
                f.result()
            pbar.close()
    finally:
        args.mapper = original_mapper


def create_parser(required_true=True):
    class Range(object):
        def __init__(self, start, end):
            self.start = start
            self.end = end

        def __eq__(self, other):
            return self.start <= other <= self.end

        def __repr__(self):
            return f"{self.start} <= value <= {self.end}"

    parser = argparse.ArgumentParser(formatter_class=argparse.ArgumentDefaultsHelpFormatter)
    if torch.cuda.is_available() or mps_is_available() or xpu_is_available():
        default_gpu = 0
    else:
        default_gpu = -1

    parser.add_argument("--input", "-i", type=str, required=required_true,
                        help="input file or directory")
    parser.add_argument("--output", "-o", type=str, required=required_true,
                        help="output file or directory")
    parser.add_argument("--gpu", "-g", type=int, nargs="+", default=[default_gpu],
                        help="GPU device id. -1 for CPU")
    parser.add_argument("--method", type=str, default="row_flow",
                        choices=["grid_sample", "backward", "forward", "forward_fill",
                                 "row_flow", "row_flow_sym",
                                 "row_flow_v3", "row_flow_v3_sym",
                                 "row_flow_v2"],
                        help="left-right divergence method")
    parser.add_argument("--divergence", "-d", type=float, default=2.0,
                        help=("strength of 3D effect. 0-2 is reasonable value"))
    parser.add_argument("--convergence", "-c", type=float, default=0.5,
                        help=("(normalized) distance of convergence plane(screen position). 0-1 is reasonable value"))
    parser.add_argument("--update", action="store_true",
                        help="force update midas models from torch hub")
    parser.add_argument("--recursive", "-r", action="store_true",
                        help="process all subdirectories")
    parser.add_argument("--resume", action="store_true",
                        help="skip processing when the output file already exists")
    parser.add_argument("--batch-size", type=int, default=2, choices=[Range(1, 64)],
                        help="batch size. ignored when --low-vram")
    parser.add_argument("--max-fps", type=float, default=30,
                        help="max framerate for video. output fps = min(fps, --max-fps)")
    parser.add_argument("--profile-level", type=str, help="h264 profile level")
    parser.add_argument("--crf", type=int, default=20,
                        help="constant quality value for video. smaller value is higher quality")
    parser.add_argument("--preset", type=str, default="ultrafast",
                        choices=["ultrafast", "superfast", "veryfast", "faster", "fast",
                                 "medium", "slow", "slower", "veryslow", "placebo"],
                        help="encoder preset option for video")
    parser.add_argument("--tune", type=str, nargs="+", default=[],
                        choices=["film", "animation", "grain", "stillimage", "psnr",
                                 "fastdecode", "zerolatency"],
                        help="encoder tunings option for video")
    parser.add_argument("--yes", "-y", action="store_true", default=False,
                        help="overwrite output files")
    parser.add_argument("--pad", type=float, help="pad_size = int(size * pad)")
    parser.add_argument("--depth-model", type=str, default="ZoeD_Any_N",
                        choices=["ZoeD_N", "ZoeD_K", "ZoeD_NK",
                                 "Any_S", "Any_B", "Any_L",
                                 "ZoeD_Any_N", "ZoeD_Any_K",
                                 "Any_V2_S", "Any_V2_B", "Any_V2_L",
                                 "Any_V2_N", "Any_V2_K",
                                 "Any_V2_N_S", "Any_V2_N_B", "Any_V2_N_L",
                                 "Any_V2_K_S", "Any_V2_K_B", "Any_V2_K_L",
                                 "DepthPro", "DepthPro_HD", "DepthPro_SD",
                                 ],
                        help="depth model name")
    parser.add_argument("--remove-bg", action="store_true",
                        help="remove background depth, not recommended for video")
    parser.add_argument("--bg-model", type=str, default="u2net_human_seg",
                        help="rembg model type")
    parser.add_argument("--rotate-left", action="store_true",
                        help="Rotate 90 degrees to the left(counterclockwise)")
    parser.add_argument("--disable-exif-transpose", action="store_true",
                        help="Disable EXIF orientation transpose")
    parser.add_argument("--rotate-right", action="store_true",
                        help="Rotate 90 degrees to the right(clockwise)")
    parser.add_argument("--low-vram", action="store_true",
                        help="disable batch processing for low memory GPU")
    parser.add_argument("--keyframe", action="store_true",
                        help="process only keyframe as image")
    parser.add_argument("--keyframe-interval", type=float, default=4.0,
                        help="keyframe minimum interval (sec)")
    parser.add_argument("--vf", type=str, default="",
                        help="video filter options for ffmpeg.")
    parser.add_argument("--debug-depth", action="store_true",
                        help="debug output normalized depthmap, info and preprocessed depth")
    parser.add_argument("--export", action="store_true", help="export depth, frame, audio")
    parser.add_argument("--export-disparity", action="store_true",
                        help=("export dispary instead of depth. "
                              "this means applying --mapper and --foreground-scale."))
    parser.add_argument("--mapper", type=str,
                        choices=["auto", "pow2", "softplus", "softplus2",
                                 "div_6", "div_4", "div_2", "div_1",
                                 "none", "mul_1", "mul_2", "mul_3",
                                 "inv_mul_1", "inv_mul_2", "inv_mul_3",
                                 ],
                        help=("(re-)mapper function for depth. "
                              "if auto, div_6 for ZoeDepth model, none for DepthAnything/DepthPro model. "
                              "directly using this option is deprecated. "
                              "use --foreground-scale instead."))
    parser.add_argument("--foreground-scale", type=float, choices=[Range(-3.0, 3.0)], default=0,
                        help="foreground scaling level. 0 is disabled")
    parser.add_argument("--vr180", action="store_true",
                        help="output in VR180 format")
    parser.add_argument("--half-sbs", action="store_true",
                        help="output in Half SBS")
    parser.add_argument("--tb", action="store_true", help="output in Full TopBottom")
    parser.add_argument("--half-tb", action="store_true", help="output in Half TopBottom")

    parser.add_argument("--anaglyph", type=str, nargs="?", default=None, const="dubois",
                        choices=["color", "gray", "half-color", "wimmer", "wimmer2", "dubois", "dubois2"],
                        help="output in anaglyph 3d")
    parser.add_argument("--cross-eyed", action="store_true", help="output for cross-eyed viewing")
    parser.add_argument("--pix-fmt", type=str, default="yuv420p", choices=["yuv420p", "yuv444p", "rgb24", "gbrp"],
                        help="pixel format (video only)")
    parser.add_argument("--tta", action="store_true",
                        help="Use flip augmentation on depth model")
    parser.add_argument("--disable-amp", action="store_true",
                        help="disable AMP for some special reason")
    parser.add_argument("--cuda-stream", action="store_true",
                        help="use multi cuda stream for each thread/device")
    parser.add_argument("--max-output-width", type=int,
                        help="limit output width for cardboard players")
    parser.add_argument("--max-output-height", type=int,
                        help="limit output height for cardboard players")
    parser.add_argument("--keep-aspect-ratio", action="store_true",
                        help="keep aspect ratio when resizing")
    parser.add_argument("--start-time", type=str,
                        help="set the start time offset for video. hh:mm:ss or mm:ss format")
    parser.add_argument("--end-time", type=str,
                        help="set the end time offset for video. hh:mm:ss or mm:ss format")
    parser.add_argument("--resolution", type=int,
                        help="input resolution(small side) for depth model")
    parser.add_argument("--stereo-width", type=int,
                        help="input width for row_flow_v3/row_flow_v2 model")
    parser.add_argument("--ipd-offset", type=float, default=0,
                        help="IPD Offset (width scale %%). 0-10 is reasonable value for Full SBS")
    parser.add_argument("--ema-normalize", action="store_true",
                        help="use min/max moving average to normalize video depth")
    parser.add_argument("--ema-decay", type=float, default=0.75,
                        help="parameter for ema-normalize (0-1). large value makes it smoother")
    parser.add_argument("--edge-dilation", type=int, nargs="?", default=None, const=2,
                        help="loop count of edge dilation.")
    parser.add_argument("--max-workers", type=int, default=0, choices=[0, 1, 2, 3, 4, 8, 16],
                        help="max inference worker threads for video processing. 0 is disabled")
    parser.add_argument("--video-format", "-vf", type=str, default="mp4", choices=["mp4", "mkv", "avi"],
                        help="video container format")
    parser.add_argument("--format", "-f", type=str, default="png", choices=["png", "webp", "jpeg"],
                        help="output image format")
    parser.add_argument("--video-codec", "-vc", type=str, default=None, help="video codec")

    parser.add_argument("--metadata", type=str, nargs="?", default=None, const="filename", choices=["filename"],
                        help="Add metadata")
    parser.add_argument("--find-param", type=str, nargs="+",
                        choices=["divergence", "convergence", "foreground-scale", "ipd-offset"],
                        help="outputs results for various parameter combinations")

    # TODO: Change the default value from "unspecified" to "auto"
    parser.add_argument("--colorspace", type=str, default="unspecified",
                        choices=["unspecified", "auto",
                                 "bt709", "bt709-pc", "bt709-tv", "bt601", "bt601-pc", "bt601-tv"],
                        help="video colorspace")
    # Deprecated
    parser.add_argument("--zoed-batch-size", type=int,
                        help="Deprecated. Use --batch-size instead")
    parser.add_argument("--zoed-height", type=int,
                        help="Deprecated. Use --resolution instead")

    return parser


class EMAMinMax():
    def __init__(self, alpha=0.75):
        self.min = None
        self.max = None
        self.alpha = alpha

    def update(self, min_value, max_value):
        if self.min is None:
            self.min = float(min_value)
            self.max = float(max_value)
        else:
            self.min = self.alpha * self.min + (1. - self.alpha) * float(min_value)
            self.max = self.alpha * self.max + (1. - self.alpha) * float(max_value)

        # print(round(float(min_value), 3), round(float(max_value), 3), round(self.min, 3), round(self.max, 3))

        return self.min, self.max

    def clear(self):
        self.min = self.max = None


def set_state_args(args, stop_event=None, tqdm_fn=None, depth_model=None, suspend_event=None):
    if depth_model is None:
        depth_model = create_depth_model(args.depth_model)

    if args.export_disparity:
        args.export = True

    if is_video(args.output):
        # replace --video-format when filename is specified
        ext = path.splitext(args.output)[-1]
        if ext == ".mp4":
            args.video_format = "mp4"
        elif ext == ".mkv":
            args.video_format = "mkv"
        elif ext == ".avi":
            args.video_format = "avi"

    args.video_extension = "." + args.video_format
    if args.video_codec is None:
        args.video_codec = VU.get_default_video_codec(args.video_format)

    if not args.profile_level or args.profile_level == "auto":
        args.profile_level = None

    # deprecated options
    if args.zoed_batch_size is not None:
        args.batch_size = args.zoed_batch_size
        warnings.warn("--zoed-batch-size is deprecated. Use --batch-size instead")
    if args.zoed_height is not None:
        args.resolution = args.zoed_height
        warnings.warn("--zoed-height is deprecated. Use --resolution instead")

    args.state = {
        "stop_event": stop_event,
        "suspend_event": suspend_event,
        "tqdm_fn": tqdm_fn,
        "depth_model": depth_model,
        "device": create_device(args.gpu),
        "devices": [create_device(gpu_id) for gpu_id in args.gpu],
    }
    return args


def export_main(args):
    if args.recursive:
        raise NotImplementedError("`--recursive --export` is not supported")
    if is_text(args.input):
        raise NotImplementedError("--export with text format input is not supported")

    if path.isdir(args.input) or is_image(args.input):
        export_images(args)
    elif is_video(args.input):
        export_video(args)
    else:
        raise ValueError("Unrecognized file type")


def is_yaml(filename):
    return path.splitext(filename)[-1].lower() in {".yaml", ".yml"}


def iw3_main(args):
    assert not (args.rotate_left and args.rotate_right)
    assert sum([1 for flag in (args.half_sbs, args.vr180, args.anaglyph, args.tb, args.half_tb, args.cross_eyed) if flag]) < 2

    if len(args.gpu) > 1 and len(args.gpu) > args.max_workers:
        # For GPU round-robin on thread pool
        args.max_workers = len(args.gpu)

    if path.normpath(args.input) == path.normpath(args.output):
        raise ValueError("input and output must be different file")

    if args.export and is_yaml(args.input):
        raise ValueError("YAML file input does not support --export")

    if args.tune and args.video_codec == "libx265":
        if len(args.tune) != 1:
            raise ValueError("libx265 does not support multiple --tune options.\n"
                             f"tune={','.join(args.tune)}")
        if args.tune[0] in {"film", "stillimage"}:
            raise ValueError(f"libx265 does not support --tune {args.tune[0]}\n"
                             "available options: grain,animation,psnr,zerolatency,fastdecode")

    if args.remove_bg:
        global rembg
        import rembg
        args.bg_session = rembg.new_session(model_name=args.bg_model)
    else:
        args.bg_session = None

    assert args.state["depth_model"] is not None
    depth_model = args.state["depth_model"]
    if args.update:
        depth_model.force_update()

    if args.edge_dilation is None:
        if depth_model.get_name() in {"DepthAnything", "DepthPro"}:
            # TODO: This may not be a sensible choice
            args.edge_dilation = 2
        else:
            args.edge_dilation = 0

    if not is_yaml(args.input):
        if not depth_model.loaded():
            depth_model.load(gpu=args.gpu, resolution=args.resolution)

        is_metric = depth_model.is_metric()
        args.mapper = resolve_mapper_name(mapper=args.mapper, foreground_scale=args.foreground_scale,
                                          metric_depth=is_metric)
    else:
        depth_model = None
        # specified args.mapper never used in process_config_*
        args.mapper = "none"

    if args.export:
        export_main(args)
        return args

    with TorchHubDir(HUB_MODEL_DIR):
        if args.method in {"row_flow_v3", "row_flow"}:
            side_model = load_model(ROW_FLOW_V3_URL, weights_only=True, device_ids=[args.gpu[0]])[0].eval()
            side_model.symmetric = False
            side_model.delta_output = True
        elif args.method in {"row_flow_v3_sym", "row_flow_sym"}:
            side_model = load_model(ROW_FLOW_V3_SYM_URL, weights_only=True, device_ids=[args.gpu[0]])[0].eval()
            side_model.symmetric = True
            side_model.delta_output = True
        elif args.method == "row_flow_v2":
            side_model = load_model(ROW_FLOW_V2_URL, weights_only=True, device_ids=[args.gpu[0]])[0].eval()
            side_model.delta_output = True
        else:
            side_model = None
        if side_model is not None and len(args.gpu) > 1:
            side_model = DeviceSwitchInference(side_model, device_ids=args.gpu)

    if args.find_param:
        assert is_image(args.input) and (path.isdir(args.output) or not path.exists(args.output))
        find_param(args, depth_model, side_model)
        return args

    if path.isdir(args.input):
        if not is_output_dir(args.output):
            raise ValueError("-o must be a directory")
        if not args.recursive:
            image_files = ImageLoader.listdir(args.input)
            process_images(image_files, args.output, args, depth_model, side_model, title="Images")
            gc_collect()
            for video_file in VU.list_videos(args.input):
                if args.state["stop_event"] is not None and args.state["stop_event"].is_set():
                    return args
                process_video(video_file, args.output, args, depth_model, side_model)
                gc_collect()
        else:
            subdirs = list_subdir(args.input, include_root=True, excludes=args.output)
            for input_dir in subdirs:
                output_dir = path.normpath(path.join(args.output, path.relpath(input_dir, start=args.input)))
                image_files = ImageLoader.listdir(input_dir)
                if image_files:
                    process_images(image_files, output_dir, args, depth_model, side_model,
                                   title=path.relpath(input_dir, args.input))
                    gc_collect()
                for video_file in VU.list_videos(input_dir):
                    if args.state["stop_event"] is not None and args.state["stop_event"].is_set():
                        return args
                    process_video(video_file, output_dir, args, depth_model, side_model)
                    gc_collect()

    elif is_yaml(args.input):
        config = export_config.ExportConfig.load(args.input)
        if config.type == export_config.VIDEO_TYPE:
            process_config_video(config, args, side_model)
        if config.type == export_config.IMAGE_TYPE:
            process_config_images(config, args, side_model)
    elif is_text(args.input):
        if not is_output_dir(args.output):
            raise ValueError("-o must be a directory")
        files = []
        with open(args.input, mode="r", encoding="utf-8") as f:
            for line in f.readlines():
                line = line.strip()
                if not line.startswith("#"):
                    files.append(line.strip())
        image_files = [f for f in files if is_image(f)]
        process_images(image_files, args.output, args, depth_model, side_model, title="Images")
        video_files = [f for f in files if is_video(f)]
        for video_file in video_files:
            if args.state["stop_event"] is not None and args.state["stop_event"].is_set():
                return args
            process_video(video_file, args.output, args, depth_model, side_model)
            gc_collect()
    elif is_video(args.input):
        process_video(args.input, args.output, args, depth_model, side_model)
    elif is_image(args.input):
        if is_output_dir(args.output):
            os.makedirs(args.output, exist_ok=True)
            output_filename = path.join(
                args.output,
                make_output_filename(args.input, args, video=False))
        else:
            output_filename = args.output
        im, _ = load_image_simple(args.input, color="rgb", exif_transpose=not args.disable_exif_transpose)
        im = TF.to_tensor(im).to(args.state["device"])
        output = process_image(im, args, depth_model, side_model)
        make_parent_dir(output_filename)
        output.save(output_filename)
    else:
        raise ValueError("Unrecognized file type")

    return args


def find_param(args, depth_model, side_model):
    im, _ = load_image_simple(args.input, color="rgb")
    args.metadata = "filename"
    os.makedirs(args.output, exist_ok=True)
    if args.method == "forward_fill":
        divergence_cond = range(1, 10 + 1) if "divergence" in args.find_param else [args.divergence]
        convergence_cond = np.arange(-2, 2, 0.25) if "convergence" in args.find_param else [args.convergence]
    else:
        divergence_cond = range(1, 5) if "divergence" in args.find_param else [args.divergence]
        convergence_cond = np.arange(0, 1, 0.25) if "convergence" in args.find_param else [args.convergence]

    foreground_scale_cond = range(0, 3 + 1) if "foreground-scale" in args.find_param else [args.foreground_scale]
    ipd_offset_cond = range(0, 5 + 1) if "ipd-offset" in args.find_param else [args.ipd_offset]

    for divergence in divergence_cond:
        for convergence in convergence_cond:
            for foreground_scale in foreground_scale_cond:
                for ipd_offset in ipd_offset_cond:
                    args.divergence = float(divergence)
                    args.convergence = float(convergence)
                    args.foreground_scale = foreground_scale
                    args.ipd_offset = ipd_offset

                    output_filename = path.join(
                        args.output,
                        make_output_filename("param.png", args, video=False))
                    print(output_filename)
                    output = process_image(im, args, depth_model, side_model)
                    output.save(output_filename)<|MERGE_RESOLUTION|>--- conflicted
+++ resolved
@@ -10,12 +10,8 @@
 import threading
 import math
 from tqdm import tqdm
-<<<<<<< HEAD
 from PIL import ImageDraw
-=======
-from PIL import ImageDraw, Image
 from nunif.initializer import gc_collect
->>>>>>> e830a9a6
 from nunif.utils.image_loader import ImageLoader
 from nunif.utils.pil_io import load_image_simple
 from nunif.models import load_model  # , compile_model
