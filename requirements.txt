# install from https://pytorch.org/get-started/locally/
# torch
# torchvision
# torchtext
# numpy < 2.0.0
# pillow
tqdm
wand >= 0.6.10
fonttools
scipy
waitress
bottle
diskcache
flake8
psutil
pyyaml
onnx
onnxconverter_common
lpips
# opencv-python
packaging

# https://github.com/GallagherCommaJack/dctorch
dctorch

# iw3
timm
numba # only for iww3 sbs training
av >= 12.2.0
rembg # for --remove-bg
<<<<<<< HEAD
truststore
=======
pillow_heif
>>>>>>> 8e441d6f
<|MERGE_RESOLUTION|>--- conflicted
+++ resolved
@@ -28,8 +28,5 @@
 numba # only for iww3 sbs training
 av >= 12.2.0
 rembg # for --remove-bg
-<<<<<<< HEAD
 truststore
-=======
-pillow_heif
->>>>>>> 8e441d6f
+pillow_heif